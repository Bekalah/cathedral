<!doctype html>
<html lang="en">
<head>
  <meta charset="utf-8">
  <title>Cosmic Helix Renderer (ND-safe, Offline)</title>
  <meta name="viewport" content="width=device-width,initial-scale=1,viewport-fit=cover">
<<<<<<< HEAD
  <meta name="color-scheme" content="light dark">
  <style>
    /* ND-safe presentation: calm contrast, generous spacing, zero motion */
    :root { --bg:#0b0b12; --ink:#e8e8f0; --muted:#9da0c5; }
    html, body { margin:0; padding:0; background:var(--bg); color:var(--ink); font:14px/1.5 system-ui,-apple-system,Segoe UI,Roboto,sans-serif; }
    header { padding:16px 18px; border-bottom:1px solid #1d1d2a; }
    header strong { letter-spacing:0.04em; }
    .status { color:var(--muted); font-size:12px; margin-top:4px; }
    #stage { display:block; margin:20px auto; box-shadow:0 0 0 1px #1d1d2a,0 12px 32px rgba(0,0,0,0.28); background:var(--bg); }
    .note { max-width:900px; margin:0 auto 24px; color:var(--muted); padding:0 16px; text-align:center; }
=======
  <meta name="color-scheme" content="dark light">
  <style>
    /* ND-safe presentation: calm palette, high readability, no motion */
    :root { --bg:#0b0b12; --ink:#e8e8f0; --muted:#9ea2c9; }
    html, body { margin:0; padding:0; background:var(--bg); color:var(--ink); font:14px/1.5 system-ui,-apple-system,Segoe UI,Roboto,sans-serif; }
    header { padding:12px 16px; border-bottom:1px solid #1d1d2a; }
    h1 { margin:0; font-size:20px; letter-spacing:0.02em; }
    .status { color:var(--muted); font-size:12px; margin-top:4px; }
    #stage { display:block; margin:18px auto; box-shadow:0 0 0 1px #1d1d2a,0 12px 32px rgba(0,0,0,0.28); background:var(--bg); }
    .note { max-width:900px; margin:0 auto 20px; color:var(--muted); padding:0 16px; text-align:center; }
>>>>>>> 128c2a1f
    code { background:#11111a; padding:2px 4px; border-radius:3px; }
  </style>
</head>
<body>
  <header>
<<<<<<< HEAD
    <div><strong>Cosmic Helix Renderer</strong> — layered sacred geometry (offline, ND-safe)</div>
    <div class="status" id="status">Preparing canvas…</div>
  </header>

  <canvas id="stage" width="1440" height="900" aria-label="Layered sacred geometry canvas"></canvas>
  <p class="note">Static study of Vesica, Tree-of-Life, Fibonacci spiral, and double helix lattice. Open this file directly; no animation or external dependencies.</p>

  <script type="module">
    import { renderHelix } from "./js/helix-renderer.mjs";

    const status = document.getElementById("status");
    const canvas = document.getElementById("stage");
    const ctx = canvas.getContext("2d");

    if (!ctx) {
      status.textContent = "Canvas unavailable; rendering skipped.";
      throw new Error("Canvas context missing");
    }

    /**
     * Attempt to load palette overrides from disk. The fetch call only touches
     * the local file path; failures fall back to the baked-in palette so the
     * render still completes offline.
=======
    <h1>Cosmic Helix Renderer</h1>
    <div class="status" id="status">Preparing palette…</div>
  </header>

  <canvas id="stage" width="1440" height="900" aria-label="Layered sacred geometry canvas"></canvas>
  <p class="note">Static study of Vesica, Tree-of-Life, Fibonacci spiral, and double helix lattice. Open offline; no animation, no external dependencies.</p>

  <script type="module">
    import { renderHelix } from './js/helix-renderer.mjs';

    const status = document.getElementById('status');
    const canvas = document.getElementById('stage');
    const ctx = canvas.getContext('2d');

    /**
     * Attempt to read palette data from disk. The fetch call only touches the local file system,
     * never the network; failures fall back to the baked-in palette so rendering stays ND-safe.
>>>>>>> 128c2a1f
     */
    async function loadPalette(path) {
      try {
        const response = await fetch(path, { cache: "no-store" });
        if (!response.ok) {
          throw new Error("Palette not accessible");
        }
        return await response.json();
      } catch (error) {
        return null;
      }
    }

    /** Numerology constants shared across all layers. */
    const NUM = Object.freeze({
      THREE: 3,
      SEVEN: 7,
      NINE: 9,
      ELEVEN: 11,
      TWENTYTWO: 22,
      THIRTYTHREE: 33,
      NINETYNINE: 99,
      ONEFORTYFOUR: 144
    });

    const fallbackPalette = {
      bg: "#0b0b12",
      ink: "#e8e8f0",
      layers: ["#6f9bff", "#74f1ff", "#8ef7c3", "#ffd27f", "#f5a3ff", "#d4d7ff"]
    };

    const paletteData = await loadPalette("./data/palette.json");
    const palette = paletteData || fallbackPalette;
    status.textContent = paletteData
      ? "Palette loaded from data/palette.json."
      : "Palette missing or blocked; using ND-safe fallback.";

<<<<<<< HEAD
    renderHelix(ctx, {
      width: canvas.width,
      height: canvas.height,
      palette,
      NUM
    });
=======
    status.textContent = paletteData ? 'Palette loaded. Rendering static layers…' : 'Palette missing or blocked; using safe fallback.';

    if (!ctx) {
      status.textContent = 'Canvas context unavailable in this browser.';
    } else {
      // Single render call: no animation loop keeps the scene calm and sensory-safe.
      renderHelix(ctx, { width: canvas.width, height: canvas.height, palette, NUM });
      status.textContent = 'Rendered without motion.';
    }
>>>>>>> 128c2a1f
  </script>
</body>
</html><|MERGE_RESOLUTION|>--- conflicted
+++ resolved
@@ -4,7 +4,6 @@
   <meta charset="utf-8">
   <title>Cosmic Helix Renderer (ND-safe, Offline)</title>
   <meta name="viewport" content="width=device-width,initial-scale=1,viewport-fit=cover">
-<<<<<<< HEAD
   <meta name="color-scheme" content="light dark">
   <style>
     /* ND-safe presentation: calm contrast, generous spacing, zero motion */
@@ -15,7 +14,6 @@
     .status { color:var(--muted); font-size:12px; margin-top:4px; }
     #stage { display:block; margin:20px auto; box-shadow:0 0 0 1px #1d1d2a,0 12px 32px rgba(0,0,0,0.28); background:var(--bg); }
     .note { max-width:900px; margin:0 auto 24px; color:var(--muted); padding:0 16px; text-align:center; }
-=======
   <meta name="color-scheme" content="dark light">
   <style>
     /* ND-safe presentation: calm palette, high readability, no motion */
@@ -26,13 +24,11 @@
     .status { color:var(--muted); font-size:12px; margin-top:4px; }
     #stage { display:block; margin:18px auto; box-shadow:0 0 0 1px #1d1d2a,0 12px 32px rgba(0,0,0,0.28); background:var(--bg); }
     .note { max-width:900px; margin:0 auto 20px; color:var(--muted); padding:0 16px; text-align:center; }
->>>>>>> 128c2a1f
     code { background:#11111a; padding:2px 4px; border-radius:3px; }
   </style>
 </head>
 <body>
   <header>
-<<<<<<< HEAD
     <div><strong>Cosmic Helix Renderer</strong> — layered sacred geometry (offline, ND-safe)</div>
     <div class="status" id="status">Preparing canvas…</div>
   </header>
@@ -56,7 +52,6 @@
      * Attempt to load palette overrides from disk. The fetch call only touches
      * the local file path; failures fall back to the baked-in palette so the
      * render still completes offline.
-=======
     <h1>Cosmic Helix Renderer</h1>
     <div class="status" id="status">Preparing palette…</div>
   </header>
@@ -74,7 +69,6 @@
     /**
      * Attempt to read palette data from disk. The fetch call only touches the local file system,
      * never the network; failures fall back to the baked-in palette so rendering stays ND-safe.
->>>>>>> 128c2a1f
      */
     async function loadPalette(path) {
       try {
@@ -112,14 +106,12 @@
       ? "Palette loaded from data/palette.json."
       : "Palette missing or blocked; using ND-safe fallback.";
 
-<<<<<<< HEAD
     renderHelix(ctx, {
       width: canvas.width,
       height: canvas.height,
       palette,
       NUM
     });
-=======
     status.textContent = paletteData ? 'Palette loaded. Rendering static layers…' : 'Palette missing or blocked; using safe fallback.';
 
     if (!ctx) {
@@ -129,7 +121,6 @@
       renderHelix(ctx, { width: canvas.width, height: canvas.height, palette, NUM });
       status.textContent = 'Rendered without motion.';
     }
->>>>>>> 128c2a1f
   </script>
 </body>
 </html>