<!doctype html>
<html lang="en">
<head>
  <meta charset="utf-8">
  <title>Cosmic Helix Renderer · Offline ND-safe Geometry</title>
  <meta name="viewport" content="width=device-width,initial-scale=1,viewport-fit=cover">
<<<<<<< HEAD
  <meta name="color-scheme" content="light dark">
  <style>
    /* ND-safe presentation: calm contrast, generous spacing, zero motion */
  <meta name="color-scheme" content="dark light">
  <style>
    /* ND-safe layout: calm contrast, no motion, generous breathing room */
    :root { --bg:#0b0b12; --ink:#e8e8f0; --muted:#9ea2c9; }
    html, body { margin:0; padding:0; background:var(--bg); color:var(--ink); font:14px/1.5 system-ui,-apple-system,Segoe UI,Roboto,sans-serif; }
    header { padding:14px 18px; border-bottom:1px solid #1d1d2a; box-shadow:0 1px 0 #10101a inset; }
    h1 { margin:0; font-size:20px; letter-spacing:0.02em; }
    .status { color:var(--muted); font-size:12px; margin-top:4px; }
    #stage { display:block; margin:18px auto 12px; box-shadow:0 0 0 1px #1d1d2a,0 18px 36px rgba(0,0,0,0.28); background:var(--bg); }
    .note { max-width:900px; margin:0 auto 22px; color:var(--muted); padding:0 16px; text-align:center; }
    code { background:#11111a; padding:2px 4px; border-radius:3px; }
  <meta name="color-scheme" content="dark light">
  <style>
    /* ND-safe presentation: calm contrast, zero motion, generous breathing room */
    :root { --bg:#0b0b12; --ink:#e8e8f0; --muted:#9ea2c9; --accent:#ffd27f; }
=======
  <meta name="color-scheme" content="dark light">
  <style>
    /* ND-safe styling: calm contrast, wide spacing, zero motion cues */
    :root {
      --bg: #0b0b12;
      --ink: #e8e8f0;
      --muted: #9ea2c9;
    }
>>>>>>> e71ba4cf
    html, body {
      margin: 0;
      padding: 0;
      background: var(--bg);
      color: var(--ink);
<<<<<<< HEAD
      font: 14px/1.5 system-ui, -apple-system, Segoe UI, Roboto, sans-serif;
    }
    header {
      padding: 12px 16px;
      border-bottom: 1px solid #1d1d2a;
      background: rgba(9, 9, 14, 0.94);
    }
    header h1 {
      margin: 0;
      font-size: 20px;
      letter-spacing: 0.02em;
    }
    .status {
      color: var(--muted);
      font-size: 12px;
      margin-top: 4px;
    }
    .status strong { color: var(--accent); }
    #stage {
      display: block;
      margin: 18px auto 12px;
      box-shadow: 0 0 0 1px #1d1d2a, 0 18px 32px rgba(0, 0, 0, 0.38);
=======
      font: 14px/1.5 system-ui, -apple-system, "Segoe UI", Roboto, sans-serif;
    }
    header {
      padding: 16px 20px;
      border-bottom: 1px solid #1d1d2a;
    }
    h1 {
      margin: 0;
      font-size: 20px;
      letter-spacing: 0.03em;
    }
    .status {
      margin-top: 6px;
      color: var(--muted);
      font-size: 12px;
    }
    #stage {
      display: block;
      margin: 20px auto;
      width: 1440px;
      height: 900px;
      box-shadow: 0 0 0 1px #1d1d2a, 0 16px 40px rgba(0, 0, 0, 0.3);
>>>>>>> e71ba4cf
      background: var(--bg);
    }
    .note {
      max-width: 900px;
      margin: 0 auto 24px;
<<<<<<< HEAD
      color: var(--muted);
      padding: 0 16px 24px;
=======
      padding: 0 16px 24px;
      color: var(--muted);
>>>>>>> e71ba4cf
      text-align: center;
    }
    code {
      background: #11111a;
<<<<<<< HEAD
      padding: 2px 4px;
      border-radius: 3px;
      color: var(--ink);
    }
    :root { --bg:#0b0b12; --ink:#e8e8f0; --muted:#9ea2c9; }
    html, body { margin:0; padding:0; background:var(--bg); color:var(--ink); font:14px/1.5 system-ui,-apple-system,Segoe UI,Roboto,sans-serif; }
    header { padding:14px 18px; border-bottom:1px solid #1d1d2a; }
    h1 { margin:0; font-size:20px; letter-spacing:0.03em; }
    .status { color:var(--muted); font-size:12px; margin-top:4px; }
    #stage { display:block; margin:18px auto; box-shadow:0 0 0 1px #1d1d2a,0 12px 32px rgba(0,0,0,0.28); background:var(--bg); }
    .note { max-width:900px; margin:0 auto 20px; color:var(--muted); padding:0 16px; text-align:center; }
=======
      color: var(--ink);
      padding: 2px 4px;
      border-radius: 3px;
    }
>>>>>>> e71ba4cf
  </style>
</head>
<body>
  <header>
    <h1>Cosmic Helix Renderer</h1>
<<<<<<< HEAD
    <div class="status" id="status">Preparing palette…</div>
  </header>

  <canvas id="stage" width="1440" height="900" aria-label="Layered sacred geometry canvas"></canvas>
  <p class="note">Static study of Vesica, Tree-of-Life, Fibonacci spiral, and double helix lattice. Open offline; no animation, no external dependencies.</p>
  <p class="note">Static rendering of Vesica, Tree-of-Life, Fibonacci, and double-helix lattice layers. Open this file directly; no network or motion is used.</p>
    <p class="status" id="status">Preparing palette…</p>
  </header>

  <canvas id="stage" width="1440" height="900" aria-label="Layered sacred geometry canvas"></canvas>
  <p class="note">Static Vesica field, Tree-of-Life scaffold, Fibonacci spiral, and double-helix lattice. Open this file directly; no animation or external dependencies.</p>
=======
    <p class="status" id="status">Loading palette…</p>
  </header>

  <canvas id="stage" width="1440" height="900" aria-label="Layered sacred geometry canvas"></canvas>
  <p class="note">Static, offline rendering of the Vesica field, Tree-of-Life scaffold, Fibonacci curve, and double helix lattice. No animation, no external network, calm contrast by design.</p>
>>>>>>> e71ba4cf

  <script type="module">
    import { renderHelix } from "./js/helix-renderer.mjs";

    const statusEl = document.getElementById("status");
    const canvas = document.getElementById("stage");
    const ctx = canvas.getContext("2d");

<<<<<<< HEAD
    function updateStatus(message) {
      statusEl.textContent = message;
    }

    /**
     * ND-safe loading: fetch only touches local files and falls back silently when blocked.
     * This avoids network calls while keeping palette overrides optional.
     */
    <div class="status" id="status">Loading palette...</div>
    <div class="status">Clearspace Law v1.0 active - sacred geometry stays inside the safe frame.</div>
  </header>

  <canvas id="stage" width="1440" height="900" aria-label="Layered sacred geometry canvas"></canvas>
  <p class="note">
    Static study of Vesica, Tree-of-Life, Fibonacci spiral, and a double helix lattice. No motion, no network requests.
    Append <code>?overlay=safe</code> to the URL to view the translucent safe-frame overlay for QA.
  </p>

  <script type="module">
    import { renderHelix } from './js/helix-renderer.mjs';
    const fallbackPalette = {
      bg: "#0b0b12",
      ink: "#e8e8f0",
      layers: ["#6f9bff", "#74f1ff", "#8ef7c3", "#ffd27f", "#f5a3ff", "#d4d7ff"]
    };

    const NUM = Object.freeze({
      THREE: 3,
      SEVEN: 7,
      NINE: 9,
      ELEVEN: 11,
      TWENTYTWO: 22,
      THIRTYTHREE: 33,
      NINETYNINE: 99,
      ONEFORTYFOUR: 144
    });

    if (!ctx) {
      status.textContent = 'Canvas context unavailable; rendering skipped to stay ND-safe.';
      throw new Error('Canvas 2D context missing');
    }

    /**
     * Fetches palette overrides from disk. Browsers may block file:// fetches;
     * returning null keeps the renderer offline-first and ND-safe.
     */
=======
    function setStatus(message) {
      status.textContent = message;
    }

>>>>>>> e71ba4cf
    async function loadPalette(path) {
      try {
        const response = await fetch(path, { cache: 'no-store' });
        if (!response.ok) {
          throw new Error(String(response.status));
        }
        return await response.json();
      } catch (error) {
        return null;
      }
    }

<<<<<<< HEAD
    const FALLBACK_PALETTE = Object.freeze({
      bg: "#0b0b12",
      ink: "#e8e8f0",
      layers: ["#6f9bff", "#74f1ff", "#8ef7c3", "#ffd27f", "#f5a3ff", "#d4d7ff"]
    });

    const FALLBACK_PALETTE = {
=======
    const fallbackPalette = {
>>>>>>> e71ba4cf
      bg: "#0b0b12",
      ink: "#e8e8f0",
      layers: ["#6f9bff", "#74f1ff", "#8ef7c3", "#ffd27f", "#f5a3ff", "#d4d7ff"]
    };

    const NUM = Object.freeze({
      THREE: 3,
      SEVEN: 7,
      NINE: 9,
      ELEVEN: 11,
      TWENTYTWO: 22,
      THIRTYTHREE: 33,
      NINETYNINE: 99,
      ONEFORTYFOUR: 144
    });

<<<<<<< HEAD
    if (!ctx) {
      updateStatus("Canvas context unavailable; rendering skipped.");
    } else {
      const paletteData = await loadPalette("./data/palette.json");
      const palette = paletteData || FALLBACK_PALETTE;
      updateStatus(paletteData ? "Palette loaded. Rendering calm layers…" : "Palette missing; using safe fallback palette.");

      // Single render call: preserves stillness and avoids accidental motion loops.
      renderHelix(ctx, { width: canvas.width, height: canvas.height, palette, NUM });
      updateStatus(paletteData ? "Rendered with custom palette. Motion disabled by design." : "Rendered with fallback palette. Motion disabled by design.");
    function updateStatus(message) {
      status.textContent = message;
    }

    async function loadPalette(path) {
      try {
        const response = await fetch(path, { cache: "no-store" });
        if (!response.ok) {
          throw new Error(String(response.status));
        }
        return await response.json();
      } catch (error) {
        return null;
      }
    }

    if (!ctx) {
      updateStatus("Canvas context unavailable in this browser.");
    } else {
      const paletteData = await loadPalette("./data/palette.json");
      const palette = paletteData || FALLBACK_PALETTE;
      updateStatus(paletteData ? "Palette loaded from data/palette.json." : "Palette missing; using ND-safe fallback.");

      const outcome = renderHelix(ctx, { width: canvas.width, height: canvas.height, palette, NUM });
      if (outcome.ok) {
        updateStatus(paletteData ? "Rendered four static layers with custom palette." : "Rendered with fallback palette; all layers static.");
      } else {
        updateStatus("Render skipped: canvas context unavailable.");
      }
    const fallbackPalette = {
      bg: '#0b0b12',
      ink: '#e8e8f0',
      layers: ['#6f9bff', '#74f1ff', '#8ef7c3', '#ffd27f', '#f5a3ff', '#d4d7ff']
    };

    const params = new URLSearchParams(window.location.search);
    const debugOverlay = params.get('overlay') === 'safe';

    const paletteData = await loadPalette('./data/palette.json');
    const palette = paletteData || fallbackPalette;
    status.textContent = paletteData
      ? 'Palette loaded from data/palette.json.'
      : 'Palette missing; ND-safe fallback palette applied.';

    const provenance = renderHelix(ctx, {
      width: canvas.width,
      height: canvas.height,
      palette,
      NUM,
      debugOverlay
    });

    if (provenance) {
      const overlayNote = debugOverlay ? 'Safe frame overlay enabled.' : 'Safe frame overlay disabled.';
      const record = {
        ...provenance,
        overlay: overlayNote,
        palette_source: paletteData ? 'data/palette.json' : 'fallback'
      };
      canvas.dataset.provenance = JSON.stringify(record);
      status.innerHTML = `${status.textContent} <strong>Clearspace ${provenance.render.clearspace_px.toFixed(1)}px</strong> applied.`;
    } else {
      status.textContent = 'Renderer returned no provenance; check options.';
    async function initialise() {
      if (!ctx) {
        status.textContent = "Canvas context unavailable; rendering skipped.";
        return;
      }

      const paletteData = await loadPalette("./data/palette.json");
      const palette = paletteData || fallbackPalette;
      const paletteNotice = paletteData
        ? "Palette loaded from data/palette.json."
        : "Palette missing or blocked; using ND-safe fallback palette.";

      renderHelix(ctx, {
        width: canvas.width,
        height: canvas.height,
        palette,
        NUM
      });

      // Layered geometry rendered once; no loops keeps the canvas steady.
      status.textContent = `${paletteNotice} Static layers rendered without motion.`;
=======
    const paletteData = await loadPalette("./data/palette.json");
    const palette = paletteData || fallbackPalette;
    setStatus(paletteData ? "Palette loaded. Rendering static layers…" : "Palette missing or blocked; using safe fallback hues.");

    if (!ctx) {
      setStatus("Canvas context unavailable; rendering skipped.");
    } else {
      // Single render call keeps the experience motionless and ND-safe.
      renderHelix(ctx, { width: canvas.width, height: canvas.height, palette, NUM });
      setStatus("Render complete — layered geometry, no motion.");
>>>>>>> e71ba4cf
    }

    initialise();
  </script>
</body>
</html><|MERGE_RESOLUTION|>--- conflicted
+++ resolved
@@ -4,7 +4,6 @@
   <meta charset="utf-8">
   <title>Cosmic Helix Renderer · Offline ND-safe Geometry</title>
   <meta name="viewport" content="width=device-width,initial-scale=1,viewport-fit=cover">
-<<<<<<< HEAD
   <meta name="color-scheme" content="light dark">
   <style>
     /* ND-safe presentation: calm contrast, generous spacing, zero motion */
@@ -23,7 +22,6 @@
   <style>
     /* ND-safe presentation: calm contrast, zero motion, generous breathing room */
     :root { --bg:#0b0b12; --ink:#e8e8f0; --muted:#9ea2c9; --accent:#ffd27f; }
-=======
   <meta name="color-scheme" content="dark light">
   <style>
     /* ND-safe styling: calm contrast, wide spacing, zero motion cues */
@@ -32,13 +30,11 @@
       --ink: #e8e8f0;
       --muted: #9ea2c9;
     }
->>>>>>> e71ba4cf
     html, body {
       margin: 0;
       padding: 0;
       background: var(--bg);
       color: var(--ink);
-<<<<<<< HEAD
       font: 14px/1.5 system-ui, -apple-system, Segoe UI, Roboto, sans-serif;
     }
     header {
@@ -61,7 +57,6 @@
       display: block;
       margin: 18px auto 12px;
       box-shadow: 0 0 0 1px #1d1d2a, 0 18px 32px rgba(0, 0, 0, 0.38);
-=======
       font: 14px/1.5 system-ui, -apple-system, "Segoe UI", Roboto, sans-serif;
     }
     header {
@@ -84,24 +79,19 @@
       width: 1440px;
       height: 900px;
       box-shadow: 0 0 0 1px #1d1d2a, 0 16px 40px rgba(0, 0, 0, 0.3);
->>>>>>> e71ba4cf
       background: var(--bg);
     }
     .note {
       max-width: 900px;
       margin: 0 auto 24px;
-<<<<<<< HEAD
       color: var(--muted);
       padding: 0 16px 24px;
-=======
       padding: 0 16px 24px;
       color: var(--muted);
->>>>>>> e71ba4cf
       text-align: center;
     }
     code {
       background: #11111a;
-<<<<<<< HEAD
       padding: 2px 4px;
       border-radius: 3px;
       color: var(--ink);
@@ -113,18 +103,15 @@
     .status { color:var(--muted); font-size:12px; margin-top:4px; }
     #stage { display:block; margin:18px auto; box-shadow:0 0 0 1px #1d1d2a,0 12px 32px rgba(0,0,0,0.28); background:var(--bg); }
     .note { max-width:900px; margin:0 auto 20px; color:var(--muted); padding:0 16px; text-align:center; }
-=======
       color: var(--ink);
       padding: 2px 4px;
       border-radius: 3px;
     }
->>>>>>> e71ba4cf
   </style>
 </head>
 <body>
   <header>
     <h1>Cosmic Helix Renderer</h1>
-<<<<<<< HEAD
     <div class="status" id="status">Preparing palette…</div>
   </header>
 
@@ -136,13 +123,11 @@
 
   <canvas id="stage" width="1440" height="900" aria-label="Layered sacred geometry canvas"></canvas>
   <p class="note">Static Vesica field, Tree-of-Life scaffold, Fibonacci spiral, and double-helix lattice. Open this file directly; no animation or external dependencies.</p>
-=======
     <p class="status" id="status">Loading palette…</p>
   </header>
 
   <canvas id="stage" width="1440" height="900" aria-label="Layered sacred geometry canvas"></canvas>
   <p class="note">Static, offline rendering of the Vesica field, Tree-of-Life scaffold, Fibonacci curve, and double helix lattice. No animation, no external network, calm contrast by design.</p>
->>>>>>> e71ba4cf
 
   <script type="module">
     import { renderHelix } from "./js/helix-renderer.mjs";
@@ -151,7 +136,6 @@
     const canvas = document.getElementById("stage");
     const ctx = canvas.getContext("2d");
 
-<<<<<<< HEAD
     function updateStatus(message) {
       statusEl.textContent = message;
     }
@@ -198,12 +182,10 @@
      * Fetches palette overrides from disk. Browsers may block file:// fetches;
      * returning null keeps the renderer offline-first and ND-safe.
      */
-=======
     function setStatus(message) {
       status.textContent = message;
     }
 
->>>>>>> e71ba4cf
     async function loadPalette(path) {
       try {
         const response = await fetch(path, { cache: 'no-store' });
@@ -216,7 +198,6 @@
       }
     }
 
-<<<<<<< HEAD
     const FALLBACK_PALETTE = Object.freeze({
       bg: "#0b0b12",
       ink: "#e8e8f0",
@@ -224,9 +205,7 @@
     });
 
     const FALLBACK_PALETTE = {
-=======
     const fallbackPalette = {
->>>>>>> e71ba4cf
       bg: "#0b0b12",
       ink: "#e8e8f0",
       layers: ["#6f9bff", "#74f1ff", "#8ef7c3", "#ffd27f", "#f5a3ff", "#d4d7ff"]
@@ -243,7 +222,6 @@
       ONEFORTYFOUR: 144
     });
 
-<<<<<<< HEAD
     if (!ctx) {
       updateStatus("Canvas context unavailable; rendering skipped.");
     } else {
@@ -338,7 +316,6 @@
 
       // Layered geometry rendered once; no loops keeps the canvas steady.
       status.textContent = `${paletteNotice} Static layers rendered without motion.`;
-=======
     const paletteData = await loadPalette("./data/palette.json");
     const palette = paletteData || fallbackPalette;
     setStatus(paletteData ? "Palette loaded. Rendering static layers…" : "Palette missing or blocked; using safe fallback hues.");
@@ -349,7 +326,6 @@
       // Single render call keeps the experience motionless and ND-safe.
       renderHelix(ctx, { width: canvas.width, height: canvas.height, palette, NUM });
       setStatus("Render complete — layered geometry, no motion.");
->>>>>>> e71ba4cf
     }
 
     initialise();
