<!doctype html>
<html lang="en">
<head>
  <meta charset="utf-8">
  <title>Cosmic Helix Renderer - Offline ND-safe Geometry</title>
  <meta name="viewport" content="width=device-width,initial-scale=1,viewport-fit=cover">
  <meta name="color-scheme" content="dark light">
  <style>
    /* ND-safe styling: calm contrast, generous spacing, zero motion */
    :root {
      --bg: #0b0b12;
      --ink: #e8e8f0;
      --muted: #9ea2c9;
      --accent: #ffd27f;
    }
    html, body {
      margin: 0;
      padding: 0;
      background: var(--bg);
      color: var(--ink);
      font: 14px/1.5 system-ui, -apple-system, "Segoe UI", Roboto, sans-serif;
    }
    header {
      padding: 16px 20px;
      border-bottom: 1px solid #1d1d2a;
      background: rgba(9, 9, 14, 0.94);
      box-shadow: 0 1px 0 rgba(255, 255, 255, 0.04);
    }
    header h1 {
      margin: 0;
      font-size: 20px;
      letter-spacing: 0.03em;
    }
    .status {
      margin-top: 6px;
      color: var(--muted);
      font-size: 12px;
    }
    .status strong {
      color: var(--accent);
    }
    #stage {
      display: block;
      margin: 20px auto;
      width: 1440px;
      height: 900px;
      box-shadow: 0 0 0 1px #1d1d2a, 0 16px 40px rgba(0, 0, 0, 0.32);
      background: var(--bg);
    }
    .note {
      max-width: 900px;
      margin: 0 auto 24px;
      padding: 0 16px 24px;
      color: var(--muted);
      text-align: center;
    }
    code {
      background: #11111a;
      color: var(--ink);
      padding: 2px 4px;
      border-radius: 3px;
    }
    /* ND-safe: calm contrast, zero motion, generous breathing room */
    :root { --bg:#0b0b12; --ink:#e8e8f0; --muted:#a0a3c8; }
    html, body { margin:0; padding:0; background:var(--bg); color:var(--ink); font:14px/1.5 system-ui,-apple-system,Segoe UI,Roboto,sans-serif; }
    header { padding:16px 20px; border-bottom:1px solid #1d1d2a; }
    h1 { margin:0; font-size:20px; letter-spacing:0.02em; }
    .status { color:var(--muted); font-size:12px; margin-top:6px; }
    #stage { display:block; margin:24px auto; box-shadow:0 0 0 1px #1d1d2a,0 18px 42px rgba(0,0,0,0.28); background:var(--bg); }
    .note { max-width:920px; margin:0 auto 28px; color:var(--muted); padding:0 20px; text-align:center; }
    code { background:#11111a; padding:2px 4px; border-radius:3px; }
  </style>
</head>
<body>
  <header>
    <h1>Cosmic Helix Renderer</h1>
<<<<<<< HEAD
    <div class="status" id="status">Preparing palette…</div>
  </header>

  <canvas id="stage" width="1440" height="900" aria-label="Layered sacred geometry canvas"></canvas>
  <p class="note">Static study of Vesica, Tree-of-Life, Fibonacci spiral, and double helix lattice. Open offline; no animation, no external dependencies.</p>
  <p class="note">Static rendering of Vesica, Tree-of-Life, Fibonacci, and double-helix lattice layers. Open this file directly; no network or motion is used.</p>
    <p class="status" id="status">Preparing palette…</p>
  </header>
    <div class="status" id="status">Loading palette…</div>
  </header>

  <canvas id="stage" width="1440" height="900" aria-label="Layered sacred geometry canvas"></canvas>
  <p class="note">Static layering of Vesica field, Tree-of-Life scaffold, Fibonacci spiral, and double-helix lattice. Open this file directly; no animation, no external dependencies.</p>

  <canvas id="stage" width="1440" height="900" aria-label="Layered sacred geometry canvas"></canvas>
  <p class="note">Static Vesica field, Tree-of-Life scaffold, Fibonacci spiral, and double-helix lattice. Open this file directly; no animation or external dependencies.</p>
    <p class="status" id="status">Loading palette…</p>
  </header>

  <canvas id="stage" width="1440" height="900" aria-label="Layered sacred geometry canvas"></canvas>
  <p class="note">Static, offline rendering of the Vesica field, Tree-of-Life scaffold, Fibonacci curve, and double helix lattice. No animation, no external network, calm contrast by design.</p>
    /* ND-safe: calm palette, generous spacing, zero animation */
    :root {
      --bg: #0b0b12;
      --ink: #e8e8f0;
      --muted: #a0a5cd;
    }

    html,
    body {
      margin: 0;
      padding: 0;
      background: var(--bg);
      color: var(--ink);
      font: 14px/1.5 system-ui, -apple-system, "Segoe UI", Roboto, sans-serif;
    }

    header {
      padding: 16px 20px;
      border-bottom: 1px solid #1d1d2a;
    }

    const statusEl = document.getElementById("status");
    const canvas = document.getElementById("stage");
    const ctx = canvas.getContext("2d");

    function updateStatus(message) {
      statusEl.textContent = message;
    }

    /**
     * ND-safe loading: fetch only touches local files and falls back silently when blocked.
     * This avoids network calls while keeping palette overrides optional.
     */
    <div class="status" id="status">Loading palette...</div>
    <div class="status">Clearspace Law v1.0 active - sacred geometry stays inside the safe frame.</div>
=======
    <div class="status" id="status">Preparing palette...</div>
>>>>>>> 2fef9212
  </header>

  <canvas id="stage" width="1440" height="900" aria-label="Layered sacred geometry canvas"></canvas>
  <p class="note">
    Static Vesica field, Tree-of-Life scaffold, Fibonacci curve, and double-helix lattice.
    Open this file directly; no animation, no network requests. Append <code>?overlay=safe</code>
    to reveal the translucent QA frame used to enforce clearspace.
  </p>

  <script type="module">
    import { renderHelix } from "./js/helix-renderer.mjs";

<<<<<<< HEAD
    const NUM = Object.freeze({
      THREE: 3,
      SEVEN: 7,
      NINE: 9,
      ELEVEN: 11,
      TWENTYTWO: 22,
      THIRTYTHREE: 33,
      NINETYNINE: 99,
      ONEFORTYFOUR: 144
    });

    if (!ctx) {
      status.textContent = 'Canvas context unavailable; rendering skipped to stay ND-safe.';
      throw new Error('Canvas 2D context missing');
    }

    /**
     * Fetches palette overrides from disk. Browsers may block file:// fetches;
     * returning null keeps the renderer offline-first and ND-safe.
    if (!ctx) {
      statusEl.textContent = "Canvas unavailable in this browser.";
      throw new Error("2D canvas context missing");
    }

    /**
     * Attempt to load palette overrides from disk. Browsers may block fetch for
     * file:// URLs; failure is handled by falling back to the baked-in palette.
     */
    function setStatus(message) {
      status.textContent = message;
    }

    async function loadPalette(path) {
      try {
        const response = await fetch(path, { cache: 'no-store' });
        if (!response.ok) {
          throw new Error(String(response.status));
        }
        return await response.json();
      } catch (error) {
        return null;
      }
    }
=======
    const statusEl = document.getElementById("status");
    const canvas = document.getElementById("stage");
    const ctx = canvas.getContext("2d");
>>>>>>> 2fef9212

    const FALLBACK_PALETTE = Object.freeze({
      bg: "#0b0b12",
      ink: "#e8e8f0",
      layers: ["#6f9bff", "#74f1ff", "#8ef7c3", "#ffd27f", "#f5a3ff", "#d4d7ff"]
    });

    const NUM = Object.freeze({
      THREE: 3,
      SEVEN: 7,
      NINE: 9,
      ELEVEN: 11,
      TWENTYTWO: 22,
      THIRTYTHREE: 33,
      NINETYNINE: 99,
      ONEFORTYFOUR: 144
    });

    function setStatus(message) {
      statusEl.textContent = message;
    }

    async function loadPalette(path) {
      try {
        const response = await fetch(path, { cache: "no-store" });
        if (!response.ok) {
          throw new Error(String(response.status));
        }
        return await response.json();
      } catch (error) {
        return null;
      }
    }

    if (!ctx) {
      setStatus("Canvas context unavailable; rendering skipped to stay ND-safe.");
    } else {
      const paletteData = await loadPalette("./data/palette.json");
      const palette = paletteData || FALLBACK_PALETTE;
<<<<<<< HEAD
      updateStatus(paletteData ? "Palette loaded from data/palette.json." : "Palette missing; using ND-safe fallback.");

      const outcome = renderHelix(ctx, { width: canvas.width, height: canvas.height, palette, NUM });
      if (outcome.ok) {
        updateStatus(paletteData ? "Rendered four static layers with custom palette." : "Rendered with fallback palette; all layers static.");
      } else {
        updateStatus("Render skipped: canvas context unavailable.");
      }
    /* Calm fallback palette preserves 4.5:1 contrast when JSON is missing. */
    const fallbackPalette = {
      bg: '#0b0b12',
      ink: '#e8e8f0',
      layers: ['#6f9bff', '#74f1ff', '#8ef7c3', '#ffd27f', '#f5a3ff', '#d4d7ff']
      bg: "#0b0b12",
      ink: "#e8e8f0",
      layers: ["#6f9bff", "#5bd6c9", "#8ef7c3", "#ffd27f", "#f5a3ff", "#d4d7ff"]
    };

    const params = new URLSearchParams(window.location.search);
    const debugOverlay = params.get('overlay') === 'safe';

    const paletteData = await loadPalette('./data/palette.json');
    const palette = paletteData || fallbackPalette;
    status.textContent = paletteData
      ? 'Palette loaded from data/palette.json.'
      : 'Palette missing; ND-safe fallback palette applied.';

    const provenance = renderHelix(ctx, {
      width: canvas.width,
      height: canvas.height,
      palette,
      NUM,
      debugOverlay
    });

    if (provenance) {
      const overlayNote = debugOverlay ? 'Safe frame overlay enabled.' : 'Safe frame overlay disabled.';
      const record = {
        ...provenance,
        overlay: overlayNote,
        palette_source: paletteData ? 'data/palette.json' : 'fallback'
      };
      canvas.dataset.provenance = JSON.stringify(record);
      status.innerHTML = `${status.textContent} <strong>Clearspace ${provenance.render.clearspace_px.toFixed(1)}px</strong> applied.`;
    } else {
      status.textContent = 'Renderer returned no provenance; check options.';
    async function initialise() {
      if (!ctx) {
        status.textContent = "Canvas context unavailable; rendering skipped.";
        return;
      }
=======
      const params = new URLSearchParams(window.location.search);
      const debugOverlay = params.get("overlay") === "safe";
>>>>>>> 2fef9212

      const renderResult = renderHelix(ctx, {
        width: canvas.width,
        height: canvas.height,
        palette,
        NUM,
        debugOverlay
      });

      if (!renderResult.ok) {
        setStatus("Renderer aborted; check canvas options.");
        return;
      }

      const paletteSource = paletteData ? "data/palette.json" : "fallback";
      const clearspace = renderResult.render.clearspace_px.toFixed(1);
      const overlayNote = debugOverlay ? "Safe frame overlay on." : "Safe frame overlay off.";
      setStatus(`Palette: ${paletteSource}. Clearspace ${clearspace}px. ${overlayNote}`);

<<<<<<< HEAD
    /* Single render call keeps the experience static and sensory-safe. */
    renderHelix(ctx, {
      width: canvas.width,
      height: canvas.height,
      palette,
      numerology: NUM
    });
    statusEl.textContent = paletteData
      ? "Palette loaded. Rendering static layers…"
      : "Palette missing or blocked; using ND-safe fallback.";

    // Single render: no animation loops keeps the scene calm and sensory-safe.
    renderHelix(ctx, { width: canvas.width, height: canvas.height, palette, NUM });
    statusEl.textContent = paletteData
      ? "Rendered with custom palette."
      : "Rendered with fallback palette.";
=======
      const provenance = {
        ...renderResult.render,
        paletteSource,
        overlay: debugOverlay ? "safe" : "none"
      };
      canvas.dataset.provenance = JSON.stringify(provenance);
    }
>>>>>>> 2fef9212
  </script>
</body>
</html><|MERGE_RESOLUTION|>--- conflicted
+++ resolved
@@ -74,7 +74,6 @@
 <body>
   <header>
     <h1>Cosmic Helix Renderer</h1>
-<<<<<<< HEAD
     <div class="status" id="status">Preparing palette…</div>
   </header>
 
@@ -131,9 +130,7 @@
      */
     <div class="status" id="status">Loading palette...</div>
     <div class="status">Clearspace Law v1.0 active - sacred geometry stays inside the safe frame.</div>
-=======
     <div class="status" id="status">Preparing palette...</div>
->>>>>>> 2fef9212
   </header>
 
   <canvas id="stage" width="1440" height="900" aria-label="Layered sacred geometry canvas"></canvas>
@@ -146,7 +143,6 @@
   <script type="module">
     import { renderHelix } from "./js/helix-renderer.mjs";
 
-<<<<<<< HEAD
     const NUM = Object.freeze({
       THREE: 3,
       SEVEN: 7,
@@ -190,11 +186,9 @@
         return null;
       }
     }
-=======
     const statusEl = document.getElementById("status");
     const canvas = document.getElementById("stage");
     const ctx = canvas.getContext("2d");
->>>>>>> 2fef9212
 
     const FALLBACK_PALETTE = Object.freeze({
       bg: "#0b0b12",
@@ -234,7 +228,6 @@
     } else {
       const paletteData = await loadPalette("./data/palette.json");
       const palette = paletteData || FALLBACK_PALETTE;
-<<<<<<< HEAD
       updateStatus(paletteData ? "Palette loaded from data/palette.json." : "Palette missing; using ND-safe fallback.");
 
       const outcome = renderHelix(ctx, { width: canvas.width, height: canvas.height, palette, NUM });
@@ -286,10 +279,8 @@
         status.textContent = "Canvas context unavailable; rendering skipped.";
         return;
       }
-=======
       const params = new URLSearchParams(window.location.search);
       const debugOverlay = params.get("overlay") === "safe";
->>>>>>> 2fef9212
 
       const renderResult = renderHelix(ctx, {
         width: canvas.width,
@@ -309,7 +300,6 @@
       const overlayNote = debugOverlay ? "Safe frame overlay on." : "Safe frame overlay off.";
       setStatus(`Palette: ${paletteSource}. Clearspace ${clearspace}px. ${overlayNote}`);
 
-<<<<<<< HEAD
     /* Single render call keeps the experience static and sensory-safe. */
     renderHelix(ctx, {
       width: canvas.width,
@@ -326,7 +316,6 @@
     statusEl.textContent = paletteData
       ? "Rendered with custom palette."
       : "Rendered with fallback palette.";
-=======
       const provenance = {
         ...renderResult.render,
         paletteSource,
@@ -334,7 +323,6 @@
       };
       canvas.dataset.provenance = JSON.stringify(provenance);
     }
->>>>>>> 2fef9212
   </script>
 </body>
 </html>