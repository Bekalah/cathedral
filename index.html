--- conflicted
+++ resolved
@@ -4,7 +4,6 @@
   <meta charset="utf-8">
   <title>Cosmic Helix Renderer - Offline ND-safe Geometry</title>
   <meta name="viewport" content="width=device-width,initial-scale=1,viewport-fit=cover">
-<<<<<<< HEAD
   <meta name="color-scheme" content="dark light">
   <style>
     /* ND-safe styling: calm contrast, generous spacing, zero motion */
@@ -69,7 +68,6 @@
     .status { color:var(--muted); font-size:12px; margin-top:6px; }
     #stage { display:block; margin:24px auto; box-shadow:0 0 0 1px #1d1d2a,0 18px 42px rgba(0,0,0,0.28); background:var(--bg); }
     .note { max-width:920px; margin:0 auto 28px; color:var(--muted); padding:0 20px; text-align:center; }
-=======
   <meta name="color-scheme" content="light dark">
   <style>
     /* ND-safe: calm contrast, no motion, generous spacing */
@@ -79,7 +77,17 @@
     .status { color:var(--muted); font-size:12px; }
     #stage { display:block; margin:16px auto; box-shadow:0 0 0 1px #1d1d2a; background:var(--bg); }
     .note { max-width:900px; margin:0 auto 16px; color:var(--muted); padding:0 16px; text-align:center; }
->>>>>>> 9da5a11c
+    /* ND-safe presentation: calm contrast, generous spacing, zero motion */
+  <meta name="color-scheme" content="dark light">
+  <style>
+    /* ND-safe layout: calm contrast, no motion, generous breathing room */
+    :root { --bg:#0b0b12; --ink:#e8e8f0; --muted:#9ea2c9; }
+    html, body { margin:0; padding:0; background:var(--bg); color:var(--ink); font:14px/1.5 system-ui,-apple-system,Segoe UI,Roboto,sans-serif; }
+    header { padding:14px 18px; border-bottom:1px solid #1d1d2a; box-shadow:0 1px 0 #10101a inset; }
+    h1 { margin:0; font-size:20px; letter-spacing:0.02em; }
+    .status { color:var(--muted); font-size:12px; margin-top:4px; }
+    #stage { display:block; margin:18px auto 12px; box-shadow:0 0 0 1px #1d1d2a,0 18px 36px rgba(0,0,0,0.28); background:var(--bg); }
+    .note { max-width:900px; margin:0 auto 22px; color:var(--muted); padding:0 16px; text-align:center; }
     code { background:#11111a; padding:2px 4px; border-radius:3px; }
     /* ND-safe: soft contrast, no motion, generous breathing room */
     :root { --bg:#0b0b12; --ink:#e8e8f0; --muted:#9fa3c8; }
@@ -126,7 +134,6 @@
 </head>
 <body>
   <header>
-<<<<<<< HEAD
     <h1>Cosmic Helix Renderer</h1>
     <div class="status" id="status">Preparing palette…</div>
   </header>
@@ -135,28 +142,22 @@
   <p class="note">Static study of Vesica, Tree-of-Life, Fibonacci spiral, and double helix lattice. Open offline; no animation, no external dependencies.</p>
   <p class="note">Static rendering of Vesica, Tree-of-Life, Fibonacci, and double-helix lattice layers. Open this file directly; no network or motion is used.</p>
     <p class="status" id="status">Preparing palette…</p>
-=======
     <div><strong>Cosmic Helix Renderer</strong> — layered sacred geometry (offline, ND-safe)</div>
     <div class="status" id="status">Loading palette…</div>
->>>>>>> 9da5a11c
   </header>
     <div class="status" id="status">Loading palette…</div>
   </header>
   <p class="note">Static Vesica field, Tree-of-Life scaffold, Fibonacci spiral, and double-helix lattice rendered once. Open this file directly; no animation or external dependencies.</p>
 
   <canvas id="stage" width="1440" height="900" aria-label="Layered sacred geometry canvas"></canvas>
-<<<<<<< HEAD
   <p class="note">Static layering of Vesica field, Tree-of-Life scaffold, Fibonacci spiral, and double-helix lattice. Open this file directly; no animation, no external dependencies.</p>
-=======
   <p class="note">Static Vesica field, Tree-of-Life nodes, Fibonacci curve, and a static double-helix lattice. Open this file directly; no animation or network calls.</p>
->>>>>>> 9da5a11c
 
   <canvas id="stage" width="1440" height="900" aria-label="Layered sacred geometry canvas"></canvas>
   <p class="note">Static Vesica field, Tree-of-Life scaffold, Fibonacci spiral, and double-helix lattice. Open this file directly; no animation or external dependencies.</p>
     <p class="status" id="status">Loading palette…</p>
   </header>
 
-<<<<<<< HEAD
   <canvas id="stage" width="1440" height="900" aria-label="Layered sacred geometry canvas"></canvas>
   <p class="note">Static, offline rendering of the Vesica field, Tree-of-Life scaffold, Fibonacci curve, and double helix lattice. No animation, no external network, calm contrast by design.</p>
     /* ND-safe: calm palette, generous spacing, zero animation */
@@ -250,7 +251,6 @@
         }
         return await response.json();
       } catch (error) {
-=======
     const elStatus = document.getElementById("status");
     const canvas = document.getElementById("stage");
     const ctx = canvas.getContext("2d");
@@ -261,7 +261,6 @@
         if (!res.ok) throw new Error(String(res.status));
         return await res.json();
       } catch (err) {
->>>>>>> 9da5a11c
         return null;
       }
     }
@@ -281,8 +280,6 @@
       layers: ["#6f9bff", "#74f1ff", "#8ef7c3", "#ffd27f", "#f5a3ff", "#d4d7ff"]
     });
 
-<<<<<<< HEAD
-=======
     const defaults = {
       palette: {
         bg: "#0b0b12",
@@ -295,7 +292,12 @@
     const active = palette || defaults.palette;
     elStatus.textContent = palette ? "Palette loaded." : "Palette missing; using safe fallback.";
 
->>>>>>> 9da5a11c
+    const FALLBACK_PALETTE = {
+      bg: "#0b0b12",
+      ink: "#e8e8f0",
+      layers: ["#6f9bff", "#74f1ff", "#8ef7c3", "#ffd27f", "#f5a3ff", "#d4d7ff"]
+    };
+
     const NUM = Object.freeze({
       THREE: 3,
       SEVEN: 7,
@@ -307,7 +309,6 @@
       ONEFORTYFOUR: 144
     });
 
-<<<<<<< HEAD
     function setStatus(message) {
       statusEl.textContent = message;
     }
@@ -437,14 +438,44 @@
         updateStatus("Renderer failed; see console for details.");
         throw error;
       }
-=======
     if (!ctx) {
       elStatus.textContent = "Canvas context unavailable.";
     } else {
       // ND-safe rationale: render once, no animation loops.
       renderHelix(ctx, { width: canvas.width, height: canvas.height, palette: active, NUM });
       elStatus.textContent = "Rendered without motion.";
->>>>>>> 9da5a11c
+      // Single render call: preserves stillness and avoids accidental motion loops.
+      renderHelix(ctx, { width: canvas.width, height: canvas.height, palette, NUM });
+      updateStatus(paletteData ? "Rendered with custom palette. Motion disabled by design." : "Rendered with fallback palette. Motion disabled by design.");
+    function updateStatus(message) {
+      status.textContent = message;
+    }
+
+    async function loadPalette(path) {
+      try {
+        const response = await fetch(path, { cache: "no-store" });
+        if (!response.ok) {
+          throw new Error(String(response.status));
+        }
+        return await response.json();
+      } catch (error) {
+        return null;
+      }
+    }
+
+    if (!ctx) {
+      updateStatus("Canvas context unavailable in this browser.");
+    } else {
+      const paletteData = await loadPalette("./data/palette.json");
+      const palette = paletteData || FALLBACK_PALETTE;
+      updateStatus(paletteData ? "Palette loaded from data/palette.json." : "Palette missing; using ND-safe fallback.");
+
+      const outcome = renderHelix(ctx, { width: canvas.width, height: canvas.height, palette, NUM });
+      if (outcome.ok) {
+        updateStatus(paletteData ? "Rendered four static layers with custom palette." : "Rendered with fallback palette; all layers static.");
+      } else {
+        updateStatus("Render skipped: canvas context unavailable.");
+      }
     }
   </script>
 </body>
