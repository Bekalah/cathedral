--- conflicted
+++ resolved
@@ -4,7 +4,6 @@
   <meta charset="utf-8">
   <title>Cosmic Helix Renderer (ND-safe, Offline)</title>
   <meta name="viewport" content="width=device-width,initial-scale=1,viewport-fit=cover">
-<<<<<<< HEAD
   <meta name="color-scheme" content="light dark">
   <style>
     /* ND-safe presentation: calm contrast, generous spacing, zero motion */
@@ -19,7 +18,6 @@
     #stage { display:block; margin:18px auto 12px; box-shadow:0 0 0 1px #1d1d2a,0 18px 36px rgba(0,0,0,0.28); background:var(--bg); }
     .note { max-width:900px; margin:0 auto 22px; color:var(--muted); padding:0 16px; text-align:center; }
     code { background:#11111a; padding:2px 4px; border-radius:3px; }
-=======
   <meta name="color-scheme" content="dark light">
   <style>
     /* ND-safe presentation: calm contrast, zero motion, generous breathing room */
@@ -66,13 +64,11 @@
       border-radius: 3px;
       color: var(--ink);
     }
->>>>>>> 2a192bca
   </style>
 </head>
 <body>
   <header>
     <h1>Cosmic Helix Renderer</h1>
-<<<<<<< HEAD
     <div class="status" id="status">Preparing palette…</div>
   </header>
 
@@ -95,7 +91,6 @@
      * ND-safe loading: fetch only touches local files and falls back silently when blocked.
      * This avoids network calls while keeping palette overrides optional.
      */
-=======
     <div class="status" id="status">Loading palette...</div>
     <div class="status">Clearspace Law v1.0 active - sacred geometry stays inside the safe frame.</div>
   </header>
@@ -118,7 +113,6 @@
       throw new Error('Canvas 2D context missing');
     }
 
->>>>>>> 2a192bca
     async function loadPalette(path) {
       try {
         const response = await fetch(path, { cache: 'no-store' });
@@ -131,7 +125,6 @@
       }
     }
 
-<<<<<<< HEAD
     const FALLBACK_PALETTE = Object.freeze({
       bg: "#0b0b12",
       ink: "#e8e8f0",
@@ -144,8 +137,6 @@
       layers: ["#6f9bff", "#74f1ff", "#8ef7c3", "#ffd27f", "#f5a3ff", "#d4d7ff"]
     };
 
-=======
->>>>>>> 2a192bca
     const NUM = Object.freeze({
       THREE: 3,
       SEVEN: 7,
@@ -157,7 +148,6 @@
       ONEFORTYFOUR: 144
     });
 
-<<<<<<< HEAD
     if (!ctx) {
       updateStatus("Canvas context unavailable; rendering skipped.");
     } else {
@@ -197,7 +187,6 @@
       } else {
         updateStatus("Render skipped: canvas context unavailable.");
       }
-=======
     const fallbackPalette = {
       bg: '#0b0b12',
       ink: '#e8e8f0',
@@ -232,7 +221,6 @@
       status.innerHTML = `${status.textContent} <strong>Clearspace ${provenance.render.clearspace_px.toFixed(1)}px</strong> applied.`;
     } else {
       status.textContent = 'Renderer returned no provenance; check options.';
->>>>>>> 2a192bca
     }
   </script>
 </body>
