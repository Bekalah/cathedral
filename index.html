--- conflicted
+++ resolved
@@ -78,7 +78,6 @@
     #stage { display:block; margin:16px auto; box-shadow:0 0 0 1px #1d1d2a; background:var(--bg); }
     .note { max-width:900px; margin:0 auto 16px; color:var(--muted); padding:0 16px; text-align:center; }
     /* ND-safe presentation: calm contrast, generous spacing, zero motion */
-<<<<<<< HEAD
   <meta name="color-scheme" content="dark light">
   <style>
     /* ND-safe layout: calm contrast, no motion, generous breathing room */
@@ -89,7 +88,6 @@
     .status { color:var(--muted); font-size:12px; margin-top:4px; }
     #stage { display:block; margin:18px auto 12px; box-shadow:0 0 0 1px #1d1d2a,0 18px 36px rgba(0,0,0,0.28); background:var(--bg); }
     .note { max-width:900px; margin:0 auto 22px; color:var(--muted); padding:0 16px; text-align:center; }
-=======
     :root { --bg:#0b0b12; --ink:#e8e8f0; --muted:#9ea2c9; }
     html, body { margin:0; padding:0; background:var(--bg); color:var(--ink); font:14px/1.5 system-ui,-apple-system,Segoe UI,Roboto,sans-serif; }
     header { padding:16px 18px; border-bottom:1px solid #1d1d2a; }
@@ -97,7 +95,6 @@
     .status { color:var(--muted); font-size:12px; margin-top:4px; }
     #stage { display:block; margin:18px auto 12px; box-shadow:0 0 0 1px #1d1d2a,0 12px 32px rgba(0,0,0,0.28); background:var(--bg); }
     .note { max-width:900px; margin:0 auto 24px; color:var(--muted); padding:0 16px; text-align:center; }
->>>>>>> 72b3c334
     code { background:#11111a; padding:2px 4px; border-radius:3px; }
     /* ND-safe: soft contrast, no motion, generous breathing room */
     :root { --bg:#0b0b12; --ink:#e8e8f0; --muted:#9fa3c8; }
@@ -203,7 +200,6 @@
   <header>
     <h1>Cosmic Helix Renderer</h1>
     <div class="status" id="status">Preparing palette…</div>
-<<<<<<< HEAD
   </header>
 
   <canvas id="stage" width="1440" height="900" aria-label="Layered sacred geometry canvas"></canvas>
@@ -272,8 +268,6 @@
     <div class="status" id="status">Loading palette...</div>
     <div class="status">Clearspace Law v1.0 active - sacred geometry stays inside the safe frame.</div>
     <div class="status" id="status">Preparing palette...</div>
-=======
->>>>>>> 72b3c334
   </header>
 
   <canvas id="stage" width="1440" height="900" aria-label="Layered sacred geometry canvas"></canvas>
@@ -286,7 +280,6 @@
   <script type="module">
     import { renderHelix } from "./js/helix-renderer.mjs";
 
-<<<<<<< HEAD
     const NUM = Object.freeze({
       THREE: 3,
       SEVEN: 7,
@@ -382,7 +375,6 @@
       bg: "#0b0b12",
       ink: "#e8e8f0",
       layers: ["#b1c7ff", "#89f7fe", "#a0ffa1", "#ffd27f", "#f5a3ff", "#d0d0e6"]
-=======
     const statusEl = document.getElementById('status');
     const canvas = document.getElementById('stage');
     const ctx = canvas.getContext('2d');
@@ -391,7 +383,6 @@
       bg: '#0b0b12',
       ink: '#e8e8f0',
       layers: ['#6f9bff', '#74f1ff', '#8ef7c3', '#ffd27f', '#f5a3ff', '#d4d7ff']
->>>>>>> 72b3c334
     };
 
     const NUM = Object.freeze({
@@ -408,7 +399,6 @@
     function setStatus(message) {
       statusEl.textContent = message;
     }
-<<<<<<< HEAD
 
     async function loadPalette(path) {
       try {
@@ -603,7 +593,6 @@
         overlay: debugOverlay ? "safe" : "none"
       };
       canvas.dataset.provenance = JSON.stringify(provenance);
-=======
 
     async function loadPalette(path) {
       try {
@@ -627,7 +616,6 @@
       // Single render call keeps the canvas motionless and sensory-safe.
       renderHelix(ctx, { width: canvas.width, height: canvas.height, palette: activePalette, NUM });
       setStatus('Rendered calm layered geometry without motion.');
->>>>>>> 72b3c334
     }
   </script>
 </body>
