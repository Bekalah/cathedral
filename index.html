<!doctype html>
<html lang="en">
<head>
  <meta charset="utf-8">
  <title>Cosmic Helix Renderer - Offline ND-safe Geometry</title>
  <meta name="viewport" content="width=device-width,initial-scale=1,viewport-fit=cover">
  <meta name="color-scheme" content="dark light">
  <style>
    /* ND-safe styling: calm contrast, generous spacing, zero motion */
    :root {
      --bg: #0b0b12;
      --ink: #e8e8f0;
      --muted: #9ea2c9;
      --accent: #ffd27f;
    }
    html, body {
      margin: 0;
      padding: 0;
      background: var(--bg);
      color: var(--ink);
      font: 14px/1.5 system-ui, -apple-system, "Segoe UI", Roboto, sans-serif;
    }
    header {
      padding: 16px 20px;
      border-bottom: 1px solid #1d1d2a;
      background: rgba(9, 9, 14, 0.94);
      box-shadow: 0 1px 0 rgba(255, 255, 255, 0.04);
    }
    header h1 {
      margin: 0;
      font-size: 20px;
      letter-spacing: 0.03em;
    }
    .status {
      margin-top: 6px;
      color: var(--muted);
      font-size: 12px;
    }
    .status strong {
      color: var(--accent);
    }
    #stage {
      display: block;
      margin: 20px auto;
      width: 1440px;
      height: 900px;
      box-shadow: 0 0 0 1px #1d1d2a, 0 16px 40px rgba(0, 0, 0, 0.32);
      background: var(--bg);
    }
    .note {
      max-width: 900px;
      margin: 0 auto 24px;
      padding: 0 16px 24px;
      color: var(--muted);
      text-align: center;
    }
    code {
      background: #11111a;
      color: var(--ink);
      padding: 2px 4px;
      border-radius: 3px;
    }
    /* ND-safe: calm contrast, zero motion, generous breathing room */
    :root { --bg:#0b0b12; --ink:#e8e8f0; --muted:#a0a3c8; }
    html, body { margin:0; padding:0; background:var(--bg); color:var(--ink); font:14px/1.5 system-ui,-apple-system,Segoe UI,Roboto,sans-serif; }
    header { padding:16px 20px; border-bottom:1px solid #1d1d2a; }
    h1 { margin:0; font-size:20px; letter-spacing:0.02em; }
    .status { color:var(--muted); font-size:12px; margin-top:6px; }
    #stage { display:block; margin:24px auto; box-shadow:0 0 0 1px #1d1d2a,0 18px 42px rgba(0,0,0,0.28); background:var(--bg); }
    .note { max-width:920px; margin:0 auto 28px; color:var(--muted); padding:0 20px; text-align:center; }
  <meta name="color-scheme" content="light dark">
  <style>
<<<<<<< HEAD
    /* ND-safe: calm contrast, no motion, generous spacing */
    :root { --bg:#0b0b12; --ink:#e8e8f0; --muted:#a6a6c1; }
    html,body { margin:0; padding:0; background:var(--bg); color:var(--ink); font:14px/1.4 system-ui,-apple-system,Segoe UI,Roboto,sans-serif; }
    header { padding:12px 16px; border-bottom:1px solid #1d1d2a; }
    .status { color:var(--muted); font-size:12px; }
    #stage { display:block; margin:16px auto; box-shadow:0 0 0 1px #1d1d2a; background:var(--bg); }
    .note { max-width:900px; margin:0 auto 16px; color:var(--muted); padding:0 16px; text-align:center; }
    /* ND-safe presentation: calm contrast, generous spacing, zero motion */
  <meta name="color-scheme" content="dark light">
  <style>
    /* ND-safe layout: calm contrast, no motion, generous breathing room */
    :root { --bg:#0b0b12; --ink:#e8e8f0; --muted:#9ea2c9; }
    html, body { margin:0; padding:0; background:var(--bg); color:var(--ink); font:14px/1.5 system-ui,-apple-system,Segoe UI,Roboto,sans-serif; }
    header { padding:14px 18px; border-bottom:1px solid #1d1d2a; box-shadow:0 1px 0 #10101a inset; }
    h1 { margin:0; font-size:20px; letter-spacing:0.02em; }
    .status { color:var(--muted); font-size:12px; margin-top:4px; }
    #stage { display:block; margin:18px auto 12px; box-shadow:0 0 0 1px #1d1d2a,0 18px 36px rgba(0,0,0,0.28); background:var(--bg); }
    .note { max-width:900px; margin:0 auto 22px; color:var(--muted); padding:0 16px; text-align:center; }
    code { background:#11111a; padding:2px 4px; border-radius:3px; }
    /* ND-safe: soft contrast, no motion, generous breathing room */
    :root { --bg:#0b0b12; --ink:#e8e8f0; --muted:#9fa3c8; }
=======
    /* ND-safe: calm contrast, generous spacing, no motion */
    :root {
      --bg:#0b0b12;
      --ink:#e8e8f0;
      --muted:#a6a6c1;
      --frame:#1d1d2a;
    }

    *, *::before, *::after {
      box-sizing:border-box;
    }

>>>>>>> 3d1e7528
    html, body {
      margin:0;
      padding:0;
      background:var(--bg);
      color:var(--ink);
<<<<<<< HEAD
      font:14px/1.5 system-ui,-apple-system,"Segoe UI",Roboto,sans-serif;
    }
    header {
      padding:14px 18px;
      border-bottom:1px solid #1c1c28;
    }
    h1 {
      margin:0;
      font-size:20px;
      letter-spacing:0.02em;
    }
=======
      font:14px/1.45 system-ui,-apple-system,"Segoe UI",Roboto,sans-serif;
    }

    header {
      padding:16px 20px 12px;
      border-bottom:1px solid var(--frame);
      letter-spacing:0.02em;
    }

    header strong {
      font-size:20px;
    }

>>>>>>> 3d1e7528
    .status {
      color:var(--muted);
      font-size:12px;
      margin-top:4px;
    }
<<<<<<< HEAD
    #stage {
      display:block;
      margin:20px auto 16px;
      background:var(--bg);
      box-shadow:0 0 0 1px #1c1c28, 0 12px 30px rgba(0,0,0,0.28);
    }
    .note {
      max-width:900px;
      margin:0 auto 24px;
=======

    main {
      max-width:1600px;
      margin:0 auto;
      padding:20px 24px 32px;
    }

    .canvas-shell {
      background:radial-gradient(circle at top,var(--bg) 0%,#12121d 60%,#0b0b12 100%);
      border:1px solid var(--frame);
      border-radius:18px;
      box-shadow:0 0 0 1px rgba(13,13,32,0.5);
    }

    .canvas {
      padding:5%;
      box-sizing:border-box;
    }

    #stage {
      display:block;
      width:100%;
      height:auto;
      margin:0 auto;
      background:var(--bg);
      box-shadow:0 0 0 1px var(--frame),0 24px 48px rgba(0,0,0,0.35);
    }

    .note {
      max-width:900px;
      margin:16px auto 0;
>>>>>>> 3d1e7528
      padding:0 16px;
      color:var(--muted);
      text-align:center;
    }
<<<<<<< HEAD
=======

>>>>>>> 3d1e7528
    code {
      background:#11111a;
      padding:2px 4px;
      border-radius:3px;
    }
  </style>
</head>
<body>
  <header>
    <h1>Cosmic Helix Renderer</h1>
    <div class="status" id="status">Preparing palette…</div>
  </header>

  <canvas id="stage" width="1440" height="900" aria-label="Layered sacred geometry canvas"></canvas>
  <p class="note">Static study of Vesica, Tree-of-Life, Fibonacci spiral, and double helix lattice. Open offline; no animation, no external dependencies.</p>
  <p class="note">Static rendering of Vesica, Tree-of-Life, Fibonacci, and double-helix lattice layers. Open this file directly; no network or motion is used.</p>
    <p class="status" id="status">Preparing palette…</p>
    <div><strong>Cosmic Helix Renderer</strong> — layered sacred geometry (offline, ND-safe)</div>
    <div class="status" id="status">Loading palette…</div>
  </header>
    <div class="status" id="status">Loading palette…</div>
  </header>
  <p class="note">Static Vesica field, Tree-of-Life scaffold, Fibonacci spiral, and double-helix lattice rendered once. Open this file directly; no animation or external dependencies.</p>

<<<<<<< HEAD
  <canvas id="stage" width="1440" height="900" aria-label="Layered sacred geometry canvas"></canvas>
  <p class="note">Static layering of Vesica field, Tree-of-Life scaffold, Fibonacci spiral, and double-helix lattice. Open this file directly; no animation, no external dependencies.</p>
  <p class="note">Static Vesica field, Tree-of-Life nodes, Fibonacci curve, and a static double-helix lattice. Open this file directly; no animation or network calls.</p>
=======
  <main>
    <div class="canvas-shell">
      <div class="canvas">
        <canvas id="stage" width="1440" height="900" aria-label="Layered sacred geometry canvas"></canvas>
      </div>
    </div>
    <p class="note">Static render only. Vesica field, Tree-of-Life scaffold, Fibonacci curve, and double helix lattice share the same safe frame. No animation, autoplay, or external dependencies.</p>
  </main>
>>>>>>> 3d1e7528

  <canvas id="stage" width="1440" height="900" aria-label="Layered sacred geometry canvas"></canvas>
  <p class="note">Static Vesica field, Tree-of-Life scaffold, Fibonacci spiral, and double-helix lattice. Open this file directly; no animation or external dependencies.</p>
    <p class="status" id="status">Loading palette…</p>
  </header>

<<<<<<< HEAD
  <canvas id="stage" width="1440" height="900" aria-label="Layered sacred geometry canvas"></canvas>
  <p class="note">Static, offline rendering of the Vesica field, Tree-of-Life scaffold, Fibonacci curve, and double helix lattice. No animation, no external network, calm contrast by design.</p>
    /* ND-safe: calm palette, generous spacing, zero animation */
    :root {
      --bg: #0b0b12;
      --ink: #e8e8f0;
      --muted: #a0a5cd;
    }

    html,
    body {
      margin: 0;
      padding: 0;
      background: var(--bg);
      color: var(--ink);
      font: 14px/1.5 system-ui, -apple-system, "Segoe UI", Roboto, sans-serif;
    }

    header {
      padding: 16px 20px;
      border-bottom: 1px solid #1d1d2a;
    }

=======
>>>>>>> 3d1e7528
    const statusEl = document.getElementById("status");
    const canvas = document.getElementById("stage");
    const ctx = canvas.getContext("2d");

<<<<<<< HEAD
    function updateStatus(message) {
      statusEl.textContent = message;
    }

    /**
     * ND-safe loading: fetch only touches local files and falls back silently when blocked.
     * This avoids network calls while keeping palette overrides optional.
     */
    <div class="status" id="status">Loading palette...</div>
    <div class="status">Clearspace Law v1.0 active - sacred geometry stays inside the safe frame.</div>
    <div class="status" id="status">Preparing palette...</div>
  </header>

  <canvas id="stage" width="1440" height="900" aria-label="Layered sacred geometry canvas"></canvas>
  <p class="note">
    Static Vesica field, Tree-of-Life scaffold, Fibonacci curve, and double-helix lattice.
    Open this file directly; no animation, no network requests. Append <code>?overlay=safe</code>
    to reveal the translucent QA frame used to enforce clearspace.
  </p>

  <script type="module">
    import { renderHelix } from "./js/helix-renderer.mjs";

    const NUM = Object.freeze({
      THREE: 3,
      SEVEN: 7,
      NINE: 9,
      ELEVEN: 11,
      TWENTYTWO: 22,
      THIRTYTHREE: 33,
      NINETYNINE: 99,
      ONEFORTYFOUR: 144
    });

    if (!ctx) {
      status.textContent = 'Canvas context unavailable; rendering skipped to stay ND-safe.';
      throw new Error('Canvas 2D context missing');
    }

    /**
     * Fetches palette overrides from disk. Browsers may block file:// fetches;
     * returning null keeps the renderer offline-first and ND-safe.
    if (!ctx) {
      statusEl.textContent = "Canvas unavailable in this browser.";
      throw new Error("2D canvas context missing");
    }

    /**
     * Attempt to load palette overrides from disk. Browsers may block fetch for
     * file:// URLs; failure is handled by falling back to the baked-in palette.
     */
    function setStatus(message) {
      status.textContent = message;
    }

      status.textContent = message;
    }

    async function loadPalette(path) {
=======
    async function loadJSON(path) {
>>>>>>> 3d1e7528
      try {
        const response = await fetch(path, { cache: 'no-store' });
        if (!response.ok) {
          throw new Error(String(response.status));
        }
        return await response.json();
      } catch (error) {
    const elStatus = document.getElementById("status");
    const canvas = document.getElementById("stage");
    const ctx = canvas.getContext("2d");

    async function loadJSON(path) {
      try {
        const res = await fetch(path, { cache: "no-store" });
        if (!res.ok) throw new Error(String(res.status));
        return await res.json();
      } catch (err) {
        return null;
      }
    }
    const statusEl = document.getElementById("status");
    const canvas = document.getElementById("stage");
    const ctx = canvas.getContext("2d");

    const FALLBACK_PALETTE = Object.freeze({
      bg: "#0b0b12",
      ink: "#e8e8f0",
      layers: ["#6f9bff", "#74f1ff", "#8ef7c3", "#ffd27f", "#f5a3ff", "#d4d7ff"]
    });

    const fallbackPalette = Object.freeze({
      bg: "#0b0b12",
      ink: "#e8e8f0",
      layers: ["#6f9bff", "#74f1ff", "#8ef7c3", "#ffd27f", "#f5a3ff", "#d4d7ff"]
    });

    const defaults = {
      palette: {
        bg: "#0b0b12",
        ink: "#e8e8f0",
        layers: ["#b1c7ff","#89f7fe","#a0ffa1","#ffd27f","#f5a3ff","#d0d0e6"]
      }
    };

    const palette = await loadJSON("./data/palette.json");
    const active = palette || defaults.palette;
    elStatus.textContent = palette ? "Palette loaded." : "Palette missing; using safe fallback.";

    const FALLBACK_PALETTE = {
      bg: "#0b0b12",
      ink: "#e8e8f0",
      layers: ["#6f9bff", "#74f1ff", "#8ef7c3", "#ffd27f", "#f5a3ff", "#d4d7ff"]
    };

<<<<<<< HEAD
=======
    const fallbackPalette = {
      bg: "#0b0b12",
      ink: "#e8e8f0",
      layers: ["#b1c7ff", "#89f7fe", "#a0ffa1", "#ffd27f", "#f5a3ff", "#d0d0e6"]
    };

>>>>>>> 3d1e7528
    const NUM = Object.freeze({
      THREE: 3,
      SEVEN: 7,
      NINE: 9,
      ELEVEN: 11,
      TWENTYTWO: 22,
      THIRTYTHREE: 33,
      NINETYNINE: 99,
      ONEFORTYFOUR: 144
    });

<<<<<<< HEAD
    function setStatus(message) {
      statusEl.textContent = message;
    }

    async function loadPalette(path) {
      try {
        const response = await fetch(path, { cache: "no-store" });
        if (!response.ok) {
          throw new Error(String(response.status));
        }
        return await response.json();
      } catch (error) {
        return null;
      }
    }

    if (!ctx) {
      setStatus("Canvas context unavailable; rendering skipped to stay ND-safe.");
    } else {
      const paletteData = await loadPalette("./data/palette.json");
      const palette = paletteData || FALLBACK_PALETTE;
      updateStatus(paletteData ? "Palette loaded from data/palette.json." : "Palette missing; using ND-safe fallback.");

      const outcome = renderHelix(ctx, { width: canvas.width, height: canvas.height, palette, NUM });
      if (outcome.ok) {
        updateStatus(paletteData ? "Rendered four static layers with custom palette." : "Rendered with fallback palette; all layers static.");
      } else {
        updateStatus("Render skipped: canvas context unavailable.");
      }
    /* Calm fallback palette preserves 4.5:1 contrast when JSON is missing. */
    const fallbackPalette = {
      bg: '#0b0b12',
      ink: '#e8e8f0',
      layers: ['#6f9bff', '#74f1ff', '#8ef7c3', '#ffd27f', '#f5a3ff', '#d4d7ff']
      bg: "#0b0b12",
      ink: "#e8e8f0",
      layers: ["#6f9bff", "#5bd6c9", "#8ef7c3", "#ffd27f", "#f5a3ff", "#d4d7ff"]
    };

    const params = new URLSearchParams(window.location.search);
    const debugOverlay = params.get('overlay') === 'safe';

    const paletteData = await loadPalette('./data/palette.json');
    const palette = paletteData || fallbackPalette;
    status.textContent = paletteData
      ? 'Palette loaded from data/palette.json.'
      : 'Palette missing; ND-safe fallback palette applied.';

    const provenance = renderHelix(ctx, {
      width: canvas.width,
      height: canvas.height,
      palette,
      NUM,
      debugOverlay
    });

    if (provenance) {
      const overlayNote = debugOverlay ? 'Safe frame overlay enabled.' : 'Safe frame overlay disabled.';
      const record = {
        ...provenance,
        overlay: overlayNote,
        palette_source: paletteData ? 'data/palette.json' : 'fallback'
      };
      canvas.dataset.provenance = JSON.stringify(record);
      status.innerHTML = `${status.textContent} <strong>Clearspace ${provenance.render.clearspace_px.toFixed(1)}px</strong> applied.`;
    } else {
      status.textContent = 'Renderer returned no provenance; check options.';
    async function initialise() {
      if (!ctx) {
        status.textContent = "Canvas context unavailable; rendering skipped.";
        return;
      }
      const params = new URLSearchParams(window.location.search);
      const debugOverlay = params.get("overlay") === "safe";

      const renderResult = renderHelix(ctx, {
        width: canvas.width,
        height: canvas.height,
        palette,
        NUM,
        debugOverlay
      });

      if (!renderResult.ok) {
        setStatus("Renderer aborted; check canvas options.");
        return;
      }

      const paletteSource = paletteData ? "data/palette.json" : "fallback";
      const clearspace = renderResult.render.clearspace_px.toFixed(1);
      const overlayNote = debugOverlay ? "Safe frame overlay on." : "Safe frame overlay off.";
      setStatus(`Palette: ${paletteSource}. Clearspace ${clearspace}px. ${overlayNote}`);

    /* Single render call keeps the experience static and sensory-safe. */
    renderHelix(ctx, {
      width: canvas.width,
      height: canvas.height,
      palette,
      numerology: NUM
    });
    statusEl.textContent = paletteData
      ? "Palette loaded. Rendering static layers…"
      : "Palette missing or blocked; using ND-safe fallback.";

    // Single render: no animation loops keeps the scene calm and sensory-safe.
    renderHelix(ctx, { width: canvas.width, height: canvas.height, palette, NUM });
    statusEl.textContent = paletteData
      ? "Rendered with custom palette."
      : "Rendered with fallback palette.";
      const provenance = {
        ...renderResult.render,
        paletteSource,
        overlay: debugOverlay ? "safe" : "none"
      };
      canvas.dataset.provenance = JSON.stringify(provenance);
    const paletteData = await loadPalette("./data/palette.json");
    const palette = paletteData || fallbackPalette;
    updateStatus(paletteData ? "Palette loaded from data/palette.json." : "Palette missing; using ND-safe fallback.");

    if (!ctx) {
      updateStatus("Canvas context unavailable; rendering skipped.");
    } else {
      try {
        renderHelix(ctx, { width: canvas.width, height: canvas.height, palette, NUM });
        updateStatus("Rendered four calm layers without motion.");
      } catch (error) {
        updateStatus("Renderer failed; see console for details.");
        throw error;
      }
    if (!ctx) {
      elStatus.textContent = "Canvas context unavailable.";
    } else {
      // ND-safe rationale: render once, no animation loops.
      renderHelix(ctx, { width: canvas.width, height: canvas.height, palette: active, NUM });
      elStatus.textContent = "Rendered without motion.";
      // Single render call: preserves stillness and avoids accidental motion loops.
      renderHelix(ctx, { width: canvas.width, height: canvas.height, palette, NUM });
      updateStatus(paletteData ? "Rendered with custom palette. Motion disabled by design." : "Rendered with fallback palette. Motion disabled by design.");
    function updateStatus(message) {
      status.textContent = message;
    }

    async function loadPalette(path) {
      try {
        const response = await fetch(path, { cache: "no-store" });
        if (!response.ok) {
          throw new Error(String(response.status));
        }
        return await response.json();
      } catch (error) {
        return null;
      }
    }

    if (!ctx) {
      updateStatus("Canvas context unavailable in this browser.");
    } else {
      const paletteData = await loadPalette("./data/palette.json");
      const palette = paletteData || FALLBACK_PALETTE;
      updateStatus(paletteData ? "Palette loaded from data/palette.json." : "Palette missing; using ND-safe fallback.");

      const outcome = renderHelix(ctx, { width: canvas.width, height: canvas.height, palette, NUM });
      if (outcome.ok) {
        updateStatus(paletteData ? "Rendered four static layers with custom palette." : "Rendered with fallback palette; all layers static.");
      } else {
        updateStatus("Render skipped: canvas context unavailable.");
      }
=======
    if (!ctx) {
      statusEl.textContent = "Canvas context unavailable; rendering skipped.";
    } else {
      const palette = await loadJSON("./data/palette.json");
      const activePalette = palette || fallbackPalette;
      statusEl.textContent = palette
        ? "Palette loaded. Rendering sacred layers without motion."
        : "Palette missing or blocked; using ND-safe fallback hues.";

      // ND-safe rationale: static draw, readable contrast, layered order.
      renderHelix(ctx, {
        width: canvas.width,
        height: canvas.height,
        palette: activePalette,
        NUM
      });
>>>>>>> 3d1e7528
    }
  </script>
</body>
</html><|MERGE_RESOLUTION|>--- conflicted
+++ resolved
@@ -70,7 +70,6 @@
     .note { max-width:920px; margin:0 auto 28px; color:var(--muted); padding:0 20px; text-align:center; }
   <meta name="color-scheme" content="light dark">
   <style>
-<<<<<<< HEAD
     /* ND-safe: calm contrast, no motion, generous spacing */
     :root { --bg:#0b0b12; --ink:#e8e8f0; --muted:#a6a6c1; }
     html,body { margin:0; padding:0; background:var(--bg); color:var(--ink); font:14px/1.4 system-ui,-apple-system,Segoe UI,Roboto,sans-serif; }
@@ -92,7 +91,6 @@
     code { background:#11111a; padding:2px 4px; border-radius:3px; }
     /* ND-safe: soft contrast, no motion, generous breathing room */
     :root { --bg:#0b0b12; --ink:#e8e8f0; --muted:#9fa3c8; }
-=======
     /* ND-safe: calm contrast, generous spacing, no motion */
     :root {
       --bg:#0b0b12;
@@ -105,13 +103,11 @@
       box-sizing:border-box;
     }
 
->>>>>>> 3d1e7528
     html, body {
       margin:0;
       padding:0;
       background:var(--bg);
       color:var(--ink);
-<<<<<<< HEAD
       font:14px/1.5 system-ui,-apple-system,"Segoe UI",Roboto,sans-serif;
     }
     header {
@@ -123,7 +119,6 @@
       font-size:20px;
       letter-spacing:0.02em;
     }
-=======
       font:14px/1.45 system-ui,-apple-system,"Segoe UI",Roboto,sans-serif;
     }
 
@@ -137,13 +132,11 @@
       font-size:20px;
     }
 
->>>>>>> 3d1e7528
     .status {
       color:var(--muted);
       font-size:12px;
       margin-top:4px;
     }
-<<<<<<< HEAD
     #stage {
       display:block;
       margin:20px auto 16px;
@@ -153,7 +146,6 @@
     .note {
       max-width:900px;
       margin:0 auto 24px;
-=======
 
     main {
       max-width:1600px;
@@ -185,15 +177,11 @@
     .note {
       max-width:900px;
       margin:16px auto 0;
->>>>>>> 3d1e7528
       padding:0 16px;
       color:var(--muted);
       text-align:center;
     }
-<<<<<<< HEAD
-=======
-
->>>>>>> 3d1e7528
+
     code {
       background:#11111a;
       padding:2px 4px;
@@ -218,11 +206,9 @@
   </header>
   <p class="note">Static Vesica field, Tree-of-Life scaffold, Fibonacci spiral, and double-helix lattice rendered once. Open this file directly; no animation or external dependencies.</p>
 
-<<<<<<< HEAD
   <canvas id="stage" width="1440" height="900" aria-label="Layered sacred geometry canvas"></canvas>
   <p class="note">Static layering of Vesica field, Tree-of-Life scaffold, Fibonacci spiral, and double-helix lattice. Open this file directly; no animation, no external dependencies.</p>
   <p class="note">Static Vesica field, Tree-of-Life nodes, Fibonacci curve, and a static double-helix lattice. Open this file directly; no animation or network calls.</p>
-=======
   <main>
     <div class="canvas-shell">
       <div class="canvas">
@@ -231,14 +217,12 @@
     </div>
     <p class="note">Static render only. Vesica field, Tree-of-Life scaffold, Fibonacci curve, and double helix lattice share the same safe frame. No animation, autoplay, or external dependencies.</p>
   </main>
->>>>>>> 3d1e7528
 
   <canvas id="stage" width="1440" height="900" aria-label="Layered sacred geometry canvas"></canvas>
   <p class="note">Static Vesica field, Tree-of-Life scaffold, Fibonacci spiral, and double-helix lattice. Open this file directly; no animation or external dependencies.</p>
     <p class="status" id="status">Loading palette…</p>
   </header>
 
-<<<<<<< HEAD
   <canvas id="stage" width="1440" height="900" aria-label="Layered sacred geometry canvas"></canvas>
   <p class="note">Static, offline rendering of the Vesica field, Tree-of-Life scaffold, Fibonacci curve, and double helix lattice. No animation, no external network, calm contrast by design.</p>
     /* ND-safe: calm palette, generous spacing, zero animation */
@@ -262,13 +246,10 @@
       border-bottom: 1px solid #1d1d2a;
     }
 
-=======
->>>>>>> 3d1e7528
     const statusEl = document.getElementById("status");
     const canvas = document.getElementById("stage");
     const ctx = canvas.getContext("2d");
 
-<<<<<<< HEAD
     function updateStatus(message) {
       statusEl.textContent = message;
     }
@@ -328,9 +309,7 @@
     }
 
     async function loadPalette(path) {
-=======
     async function loadJSON(path) {
->>>>>>> 3d1e7528
       try {
         const response = await fetch(path, { cache: 'no-store' });
         if (!response.ok) {
@@ -385,15 +364,12 @@
       layers: ["#6f9bff", "#74f1ff", "#8ef7c3", "#ffd27f", "#f5a3ff", "#d4d7ff"]
     };
 
-<<<<<<< HEAD
-=======
     const fallbackPalette = {
       bg: "#0b0b12",
       ink: "#e8e8f0",
       layers: ["#b1c7ff", "#89f7fe", "#a0ffa1", "#ffd27f", "#f5a3ff", "#d0d0e6"]
     };
 
->>>>>>> 3d1e7528
     const NUM = Object.freeze({
       THREE: 3,
       SEVEN: 7,
@@ -405,7 +381,6 @@
       ONEFORTYFOUR: 144
     });
 
-<<<<<<< HEAD
     function setStatus(message) {
       statusEl.textContent = message;
     }
@@ -558,7 +533,6 @@
       } catch (error) {
         return null;
       }
-    }
 
     if (!ctx) {
       updateStatus("Canvas context unavailable in this browser.");
@@ -566,6 +540,10 @@
       const paletteData = await loadPalette("./data/palette.json");
       const palette = paletteData || FALLBACK_PALETTE;
       updateStatus(paletteData ? "Palette loaded from data/palette.json." : "Palette missing; using ND-safe fallback.");
+      const paletteSource = paletteData ? "data/palette.json" : "fallback";
+      const clearspace = renderResult.render.clearspace_px.toFixed(1);
+      const overlayNote = debugOverlay ? "Safe frame overlay on." : "Safe frame overlay off.";
+      setStatus(`Palette: ${paletteSource}. Clearspace ${clearspace}px. ${overlayNote}`);
 
       const outcome = renderHelix(ctx, { width: canvas.width, height: canvas.height, palette, NUM });
       if (outcome.ok) {
@@ -573,7 +551,6 @@
       } else {
         updateStatus("Render skipped: canvas context unavailable.");
       }
-=======
     if (!ctx) {
       statusEl.textContent = "Canvas context unavailable; rendering skipped.";
     } else {
@@ -590,7 +567,17 @@
         palette: activePalette,
         NUM
       });
->>>>>>> 3d1e7528
+    // Single render: no animation loops keeps the scene calm and sensory-safe.
+    renderHelix(ctx, { width: canvas.width, height: canvas.height, palette, NUM });
+    statusEl.textContent = paletteData
+      ? "Rendered with custom palette."
+      : "Rendered with fallback palette.";
+      const provenance = {
+        ...renderResult.render,
+        paletteSource,
+        overlay: debugOverlay ? "safe" : "none"
+      };
+      canvas.dataset.provenance = JSON.stringify(provenance);
     }
   </script>
 </body>
