<!doctype html>
<html lang="en">
<head>
  <meta charset="utf-8">
  <title>Cosmic Helix Renderer · Offline ND-safe Geometry</title>
  <meta name="viewport" content="width=device-width,initial-scale=1,viewport-fit=cover">
  <meta name="color-scheme" content="light dark">
  <style>
<<<<<<< HEAD
    /* ND-safe presentation: calm contrast, generous spacing, zero motion */
  <meta name="color-scheme" content="dark light">
  <style>
    /* ND-safe layout: calm contrast, no motion, generous breathing room */
    :root { --bg:#0b0b12; --ink:#e8e8f0; --muted:#9ea2c9; }
    html, body { margin:0; padding:0; background:var(--bg); color:var(--ink); font:14px/1.5 system-ui,-apple-system,Segoe UI,Roboto,sans-serif; }
    header { padding:14px 18px; border-bottom:1px solid #1d1d2a; box-shadow:0 1px 0 #10101a inset; }
    h1 { margin:0; font-size:20px; letter-spacing:0.02em; }
    .status { color:var(--muted); font-size:12px; margin-top:4px; }
    #stage { display:block; margin:18px auto 12px; box-shadow:0 0 0 1px #1d1d2a,0 18px 36px rgba(0,0,0,0.28); background:var(--bg); }
    .note { max-width:900px; margin:0 auto 22px; color:var(--muted); padding:0 16px; text-align:center; }
    code { background:#11111a; padding:2px 4px; border-radius:3px; }
  <meta name="color-scheme" content="dark light">
  <style>
    /* ND-safe presentation: calm contrast, zero motion, generous breathing room */
    :root { --bg:#0b0b12; --ink:#e8e8f0; --muted:#9ea2c9; --accent:#ffd27f; }
  <meta name="color-scheme" content="dark light">
  <style>
    /* ND-safe styling: calm contrast, wide spacing, zero motion cues */
    :root {
      --bg: #0b0b12;
      --ink: #e8e8f0;
      --muted: #9ea2c9;
    }
    html, body {
      margin: 0;
      padding: 0;
      background: var(--bg);
      color: var(--ink);
      font: 14px/1.5 system-ui, -apple-system, Segoe UI, Roboto, sans-serif;
    }
    header {
      padding: 12px 16px;
      border-bottom: 1px solid #1d1d2a;
      background: rgba(9, 9, 14, 0.94);
    }
    header h1 {
      margin: 0;
      font-size: 20px;
      letter-spacing: 0.02em;
    }
    .status {
      color: var(--muted);
      font-size: 12px;
      margin-top: 4px;
    }
    .status strong { color: var(--accent); }
    #stage {
      display: block;
      margin: 18px auto 12px;
      box-shadow: 0 0 0 1px #1d1d2a, 0 18px 32px rgba(0, 0, 0, 0.38);
      font: 14px/1.5 system-ui, -apple-system, "Segoe UI", Roboto, sans-serif;
    }
    header {
      padding: 16px 20px;
      border-bottom: 1px solid #1d1d2a;
    }
    h1 {
      margin: 0;
      font-size: 20px;
      letter-spacing: 0.03em;
    }
    .status {
      margin-top: 6px;
      color: var(--muted);
      font-size: 12px;
    }
    #stage {
      display: block;
      margin: 20px auto;
      width: 1440px;
      height: 900px;
      box-shadow: 0 0 0 1px #1d1d2a, 0 16px 40px rgba(0, 0, 0, 0.3);
      background: var(--bg);
    }
    .note {
      max-width: 900px;
      margin: 0 auto 24px;
      color: var(--muted);
      padding: 0 16px 24px;
      padding: 0 16px 24px;
      color: var(--muted);
      text-align: center;
    }
    code {
      background: #11111a;
      padding: 2px 4px;
      border-radius: 3px;
      color: var(--ink);
    }
    :root { --bg:#0b0b12; --ink:#e8e8f0; --muted:#9ea2c9; }
    html, body { margin:0; padding:0; background:var(--bg); color:var(--ink); font:14px/1.5 system-ui,-apple-system,Segoe UI,Roboto,sans-serif; }
    header { padding:14px 18px; border-bottom:1px solid #1d1d2a; }
    h1 { margin:0; font-size:20px; letter-spacing:0.03em; }
    .status { color:var(--muted); font-size:12px; margin-top:4px; }
    #stage { display:block; margin:18px auto; box-shadow:0 0 0 1px #1d1d2a,0 12px 32px rgba(0,0,0,0.28); background:var(--bg); }
    .note { max-width:900px; margin:0 auto 20px; color:var(--muted); padding:0 16px; text-align:center; }
      color: var(--ink);
      padding: 2px 4px;
      border-radius: 3px;
    }
  </style>
</head>
<body>
  <header>
    <h1>Cosmic Helix Renderer</h1>
    <div class="status" id="status">Preparing palette…</div>
  </header>

  <canvas id="stage" width="1440" height="900" aria-label="Layered sacred geometry canvas"></canvas>
  <p class="note">Static study of Vesica, Tree-of-Life, Fibonacci spiral, and double helix lattice. Open offline; no animation, no external dependencies.</p>
  <p class="note">Static rendering of Vesica, Tree-of-Life, Fibonacci, and double-helix lattice layers. Open this file directly; no network or motion is used.</p>
    <p class="status" id="status">Preparing palette…</p>
  </header>

  <canvas id="stage" width="1440" height="900" aria-label="Layered sacred geometry canvas"></canvas>
  <p class="note">Static Vesica field, Tree-of-Life scaffold, Fibonacci spiral, and double-helix lattice. Open this file directly; no animation or external dependencies.</p>
    <p class="status" id="status">Loading palette…</p>
  </header>

  <canvas id="stage" width="1440" height="900" aria-label="Layered sacred geometry canvas"></canvas>
  <p class="note">Static, offline rendering of the Vesica field, Tree-of-Life scaffold, Fibonacci curve, and double helix lattice. No animation, no external network, calm contrast by design.</p>
=======
    /* ND-safe: calm palette, generous spacing, zero animation */
    :root {
      --bg: #0b0b12;
      --ink: #e8e8f0;
      --muted: #a0a5cd;
    }

    html,
    body {
      margin: 0;
      padding: 0;
      background: var(--bg);
      color: var(--ink);
      font: 14px/1.5 system-ui, -apple-system, "Segoe UI", Roboto, sans-serif;
    }
>>>>>>> 47693b81

    header {
      padding: 16px 20px;
      border-bottom: 1px solid #1d1d2a;
    }

<<<<<<< HEAD
    const statusEl = document.getElementById("status");
    const canvas = document.getElementById("stage");
    const ctx = canvas.getContext("2d");

    function updateStatus(message) {
      statusEl.textContent = message;
    }

    /**
     * ND-safe loading: fetch only touches local files and falls back silently when blocked.
     * This avoids network calls while keeping palette overrides optional.
     */
    <div class="status" id="status">Loading palette...</div>
    <div class="status">Clearspace Law v1.0 active - sacred geometry stays inside the safe frame.</div>
  </header>

  <canvas id="stage" width="1440" height="900" aria-label="Layered sacred geometry canvas"></canvas>
  <p class="note">
    Static study of Vesica, Tree-of-Life, Fibonacci spiral, and a double helix lattice. No motion, no network requests.
    Append <code>?overlay=safe</code> to the URL to view the translucent safe-frame overlay for QA.
  </p>
=======
    h1 {
      margin: 0;
      font-size: 20px;
      letter-spacing: 0.03em;
    }

    .status {
      margin: 4px 0 0;
      font-size: 12px;
      color: var(--muted);
    }

    #stage {
      display: block;
      margin: 24px auto;
      width: 1440px;
      height: 900px;
      box-shadow: 0 0 0 1px #1d1d2a, 0 12px 32px rgba(0, 0, 0, 0.28);
      background: var(--bg);
    }

    .note {
      max-width: 900px;
      margin: 0 auto 24px;
      padding: 0 16px 24px;
      color: var(--muted);
      text-align: center;
    }
  </style>
</head>
<body>
  <header>
    <h1>Cosmic Helix Renderer</h1>
    <p class="status" id="status">Preparing palette…</p>
  </header>

  <canvas id="stage" width="1440" height="900" aria-label="Layered sacred geometry canvas"></canvas>
  <p class="note">Static Vesica field, Tree-of-Life scaffold, Fibonacci curve, and double-helix lattice. No motion, no network calls.</p>
>>>>>>> 47693b81

  <script type="module">
    import { renderHelix } from './js/helix-renderer.mjs';
    const fallbackPalette = {
      bg: "#0b0b12",
      ink: "#e8e8f0",
      layers: ["#6f9bff", "#74f1ff", "#8ef7c3", "#ffd27f", "#f5a3ff", "#d4d7ff"]
    };

<<<<<<< HEAD
    const NUM = Object.freeze({
      THREE: 3,
      SEVEN: 7,
      NINE: 9,
      ELEVEN: 11,
      TWENTYTWO: 22,
      THIRTYTHREE: 33,
      NINETYNINE: 99,
      ONEFORTYFOUR: 144
    });

    if (!ctx) {
      status.textContent = 'Canvas context unavailable; rendering skipped to stay ND-safe.';
      throw new Error('Canvas 2D context missing');
    }

    /**
     * Fetches palette overrides from disk. Browsers may block file:// fetches;
     * returning null keeps the renderer offline-first and ND-safe.
     */
    function setStatus(message) {
      status.textContent = message;
    }

    async function loadPalette(path) {
      try {
        const response = await fetch(path, { cache: 'no-store' });
        if (!response.ok) {
          throw new Error(String(response.status));
        }
        return await response.json();
      } catch (error) {
        return null;
      }
    }

    const FALLBACK_PALETTE = Object.freeze({
      bg: "#0b0b12",
      ink: "#e8e8f0",
      layers: ["#6f9bff", "#74f1ff", "#8ef7c3", "#ffd27f", "#f5a3ff", "#d4d7ff"]
    });

    const FALLBACK_PALETTE = {
    const fallbackPalette = {
      bg: "#0b0b12",
      ink: "#e8e8f0",
      layers: ["#6f9bff", "#74f1ff", "#8ef7c3", "#ffd27f", "#f5a3ff", "#d4d7ff"]
    };

=======
    const statusEl = document.getElementById('status');
    const canvas = document.getElementById('stage');
    const ctx = canvas.getContext('2d');

    if (!ctx) {
      statusEl.textContent = 'Canvas context unavailable in this browser.';
      throw new Error('2d canvas unsupported');
    }

    /* Shared numerology constants keep sacred ratios deterministic. */
>>>>>>> 47693b81
    const NUM = Object.freeze({
      THREE: 3,
      SEVEN: 7,
      NINE: 9,
      ELEVEN: 11,
      TWENTYTWO: 22,
      THIRTYTHREE: 33,
      NINETYNINE: 99,
      ONEFORTYFOUR: 144
    });

<<<<<<< HEAD
    if (!ctx) {
      updateStatus("Canvas context unavailable; rendering skipped.");
    } else {
      const paletteData = await loadPalette("./data/palette.json");
      const palette = paletteData || FALLBACK_PALETTE;
      updateStatus(paletteData ? "Palette loaded. Rendering calm layers…" : "Palette missing; using safe fallback palette.");

      // Single render call: preserves stillness and avoids accidental motion loops.
      renderHelix(ctx, { width: canvas.width, height: canvas.height, palette, NUM });
      updateStatus(paletteData ? "Rendered with custom palette. Motion disabled by design." : "Rendered with fallback palette. Motion disabled by design.");
    function updateStatus(message) {
      status.textContent = message;
    }

    async function loadPalette(path) {
      try {
        const response = await fetch(path, { cache: "no-store" });
        if (!response.ok) {
          throw new Error(String(response.status));
        }
        return await response.json();
      } catch (error) {
        return null;
      }
    }

    if (!ctx) {
      updateStatus("Canvas context unavailable in this browser.");
    } else {
      const paletteData = await loadPalette("./data/palette.json");
      const palette = paletteData || FALLBACK_PALETTE;
      updateStatus(paletteData ? "Palette loaded from data/palette.json." : "Palette missing; using ND-safe fallback.");

      const outcome = renderHelix(ctx, { width: canvas.width, height: canvas.height, palette, NUM });
      if (outcome.ok) {
        updateStatus(paletteData ? "Rendered four static layers with custom palette." : "Rendered with fallback palette; all layers static.");
      } else {
        updateStatus("Render skipped: canvas context unavailable.");
      }
=======
    /* Calm fallback palette preserves 4.5:1 contrast when JSON is missing. */
>>>>>>> 47693b81
    const fallbackPalette = {
      bg: '#0b0b12',
      ink: '#e8e8f0',
      layers: ['#6f9bff', '#74f1ff', '#8ef7c3', '#ffd27f', '#f5a3ff', '#d4d7ff']
    };

<<<<<<< HEAD
    const params = new URLSearchParams(window.location.search);
    const debugOverlay = params.get('overlay') === 'safe';

    const paletteData = await loadPalette('./data/palette.json');
    const palette = paletteData || fallbackPalette;
    status.textContent = paletteData
      ? 'Palette loaded from data/palette.json.'
      : 'Palette missing; ND-safe fallback palette applied.';

    const provenance = renderHelix(ctx, {
      width: canvas.width,
      height: canvas.height,
      palette,
      NUM,
      debugOverlay
    });

    if (provenance) {
      const overlayNote = debugOverlay ? 'Safe frame overlay enabled.' : 'Safe frame overlay disabled.';
      const record = {
        ...provenance,
        overlay: overlayNote,
        palette_source: paletteData ? 'data/palette.json' : 'fallback'
      };
      canvas.dataset.provenance = JSON.stringify(record);
      status.innerHTML = `${status.textContent} <strong>Clearspace ${provenance.render.clearspace_px.toFixed(1)}px</strong> applied.`;
    } else {
      status.textContent = 'Renderer returned no provenance; check options.';
    async function initialise() {
      if (!ctx) {
        status.textContent = "Canvas context unavailable; rendering skipped.";
        return;
      }

      const paletteData = await loadPalette("./data/palette.json");
      const palette = paletteData || fallbackPalette;
      const paletteNotice = paletteData
        ? "Palette loaded from data/palette.json."
        : "Palette missing or blocked; using ND-safe fallback palette.";

      renderHelix(ctx, {
        width: canvas.width,
        height: canvas.height,
        palette,
        NUM
      });

      // Layered geometry rendered once; no loops keeps the canvas steady.
      status.textContent = `${paletteNotice} Static layers rendered without motion.`;
    const paletteData = await loadPalette("./data/palette.json");
    const palette = paletteData || fallbackPalette;
    setStatus(paletteData ? "Palette loaded. Rendering static layers…" : "Palette missing or blocked; using safe fallback hues.");

    if (!ctx) {
      setStatus("Canvas context unavailable; rendering skipped.");
    } else {
      // Single render call keeps the experience motionless and ND-safe.
      renderHelix(ctx, { width: canvas.width, height: canvas.height, palette, NUM });
      setStatus("Render complete — layered geometry, no motion.");
    }

    initialise();
=======
    async function loadPalette(path) {
      try {
        const response = await fetch(path, { cache: 'no-store' });
        if (!response.ok) {
          throw new Error(String(response.status));
        }
        return await response.json();
      } catch (error) {
        return null;
      }
    }

    const paletteData = await loadPalette('./data/palette.json');
    const palette = paletteData || fallbackPalette;

    statusEl.textContent = paletteData
      ? 'Palette loaded from data/palette.json.'
      : 'Palette missing or blocked; using ND-safe fallback palette.';

    /* Single render call keeps the experience static and sensory-safe. */
    renderHelix(ctx, {
      width: canvas.width,
      height: canvas.height,
      palette,
      numerology: NUM
    });
>>>>>>> 47693b81
  </script>
</body>
</html><|MERGE_RESOLUTION|>--- conflicted
+++ resolved
@@ -6,7 +6,6 @@
   <meta name="viewport" content="width=device-width,initial-scale=1,viewport-fit=cover">
   <meta name="color-scheme" content="light dark">
   <style>
-<<<<<<< HEAD
     /* ND-safe presentation: calm contrast, generous spacing, zero motion */
   <meta name="color-scheme" content="dark light">
   <style>
@@ -129,7 +128,6 @@
 
   <canvas id="stage" width="1440" height="900" aria-label="Layered sacred geometry canvas"></canvas>
   <p class="note">Static, offline rendering of the Vesica field, Tree-of-Life scaffold, Fibonacci curve, and double helix lattice. No animation, no external network, calm contrast by design.</p>
-=======
     /* ND-safe: calm palette, generous spacing, zero animation */
     :root {
       --bg: #0b0b12;
@@ -145,14 +143,12 @@
       color: var(--ink);
       font: 14px/1.5 system-ui, -apple-system, "Segoe UI", Roboto, sans-serif;
     }
->>>>>>> 47693b81
 
     header {
       padding: 16px 20px;
       border-bottom: 1px solid #1d1d2a;
     }
 
-<<<<<<< HEAD
     const statusEl = document.getElementById("status");
     const canvas = document.getElementById("stage");
     const ctx = canvas.getContext("2d");
@@ -174,7 +170,6 @@
     Static study of Vesica, Tree-of-Life, Fibonacci spiral, and a double helix lattice. No motion, no network requests.
     Append <code>?overlay=safe</code> to the URL to view the translucent safe-frame overlay for QA.
   </p>
-=======
     h1 {
       margin: 0;
       font-size: 20px;
@@ -213,7 +208,6 @@
 
   <canvas id="stage" width="1440" height="900" aria-label="Layered sacred geometry canvas"></canvas>
   <p class="note">Static Vesica field, Tree-of-Life scaffold, Fibonacci curve, and double-helix lattice. No motion, no network calls.</p>
->>>>>>> 47693b81
 
   <script type="module">
     import { renderHelix } from './js/helix-renderer.mjs';
@@ -223,7 +217,6 @@
       layers: ["#6f9bff", "#74f1ff", "#8ef7c3", "#ffd27f", "#f5a3ff", "#d4d7ff"]
     };
 
-<<<<<<< HEAD
     const NUM = Object.freeze({
       THREE: 3,
       SEVEN: 7,
@@ -273,7 +266,6 @@
       layers: ["#6f9bff", "#74f1ff", "#8ef7c3", "#ffd27f", "#f5a3ff", "#d4d7ff"]
     };
 
-=======
     const statusEl = document.getElementById('status');
     const canvas = document.getElementById('stage');
     const ctx = canvas.getContext('2d');
@@ -284,7 +276,6 @@
     }
 
     /* Shared numerology constants keep sacred ratios deterministic. */
->>>>>>> 47693b81
     const NUM = Object.freeze({
       THREE: 3,
       SEVEN: 7,
@@ -296,7 +287,6 @@
       ONEFORTYFOUR: 144
     });
 
-<<<<<<< HEAD
     if (!ctx) {
       updateStatus("Canvas context unavailable; rendering skipped.");
     } else {
@@ -336,16 +326,40 @@
       } else {
         updateStatus("Render skipped: canvas context unavailable.");
       }
-=======
+    }
+
+    async function loadPalette(path) {
+      try {
+        const response = await fetch(path, { cache: "no-store" });
+        if (!response.ok) {
+          throw new Error(String(response.status));
+        }
+        return await response.json();
+      } catch (error) {
+        return null;
+      }
+    }
+
+    if (!ctx) {
+      updateStatus("Canvas context unavailable in this browser.");
+    } else {
+      const paletteData = await loadPalette("./data/palette.json");
+      const palette = paletteData || FALLBACK_PALETTE;
+      updateStatus(paletteData ? "Palette loaded from data/palette.json." : "Palette missing; using ND-safe fallback.");
+
+      const outcome = renderHelix(ctx, { width: canvas.width, height: canvas.height, palette, NUM });
+      if (outcome.ok) {
+        updateStatus(paletteData ? "Rendered four static layers with custom palette." : "Rendered with fallback palette; all layers static.");
+      } else {
+        updateStatus("Render skipped: canvas context unavailable.");
+      }
     /* Calm fallback palette preserves 4.5:1 contrast when JSON is missing. */
->>>>>>> 47693b81
     const fallbackPalette = {
       bg: '#0b0b12',
       ink: '#e8e8f0',
       layers: ['#6f9bff', '#74f1ff', '#8ef7c3', '#ffd27f', '#f5a3ff', '#d4d7ff']
     };
 
-<<<<<<< HEAD
     const params = new URLSearchParams(window.location.search);
     const debugOverlay = params.get('overlay') === 'safe';
 
@@ -408,7 +422,6 @@
     }
 
     initialise();
-=======
     async function loadPalette(path) {
       try {
         const response = await fetch(path, { cache: 'no-store' });
@@ -435,7 +448,6 @@
       palette,
       numerology: NUM
     });
->>>>>>> 47693b81
   </script>
 </body>
 </html>