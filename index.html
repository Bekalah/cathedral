--- conflicted
+++ resolved
@@ -6,7 +6,6 @@
   <meta name="viewport" content="width=device-width,initial-scale=1,viewport-fit=cover">
   <meta name="color-scheme" content="light dark">
   <style>
-<<<<<<< HEAD
     /* ND-safe presentation: calm contrast, generous spacing, zero motion */
   <meta name="color-scheme" content="dark light">
   <style>
@@ -108,7 +107,6 @@
       padding: 2px 4px;
       border-radius: 3px;
     }
-=======
     /* ND-safe: calm contrast, zero motion, generous breathing room */
     :root { --bg:#0b0b12; --ink:#e8e8f0; --muted:#a0a3c8; }
     html, body { margin:0; padding:0; background:var(--bg); color:var(--ink); font:14px/1.5 system-ui,-apple-system,Segoe UI,Roboto,sans-serif; }
@@ -118,13 +116,11 @@
     #stage { display:block; margin:24px auto; box-shadow:0 0 0 1px #1d1d2a,0 18px 42px rgba(0,0,0,0.28); background:var(--bg); }
     .note { max-width:920px; margin:0 auto 28px; color:var(--muted); padding:0 20px; text-align:center; }
     code { background:#11111a; padding:2px 4px; border-radius:3px; }
->>>>>>> b54a3df7
   </style>
 </head>
 <body>
   <header>
     <h1>Cosmic Helix Renderer</h1>
-<<<<<<< HEAD
     <div class="status" id="status">Preparing palette…</div>
   </header>
 
@@ -133,13 +129,11 @@
   <p class="note">Static rendering of Vesica, Tree-of-Life, Fibonacci, and double-helix lattice layers. Open this file directly; no network or motion is used.</p>
     <p class="status" id="status">Preparing palette…</p>
   </header>
-=======
     <div class="status" id="status">Loading palette…</div>
   </header>
 
   <canvas id="stage" width="1440" height="900" aria-label="Layered sacred geometry canvas"></canvas>
   <p class="note">Static layering of Vesica field, Tree-of-Life scaffold, Fibonacci spiral, and double-helix lattice. Open this file directly; no animation, no external dependencies.</p>
->>>>>>> b54a3df7
 
   <canvas id="stage" width="1440" height="900" aria-label="Layered sacred geometry canvas"></canvas>
   <p class="note">Static Vesica field, Tree-of-Life scaffold, Fibonacci spiral, and double-helix lattice. Open this file directly; no animation or external dependencies.</p>
@@ -155,7 +149,6 @@
       --muted: #a0a5cd;
     }
 
-<<<<<<< HEAD
     html,
     body {
       margin: 0;
@@ -170,13 +163,10 @@
       border-bottom: 1px solid #1d1d2a;
     }
 
-=======
->>>>>>> b54a3df7
     const statusEl = document.getElementById("status");
     const canvas = document.getElementById("stage");
     const ctx = canvas.getContext("2d");
 
-<<<<<<< HEAD
     function updateStatus(message) {
       statusEl.textContent = message;
     }
@@ -260,7 +250,6 @@
     /**
      * Fetches palette overrides from disk. Browsers may block file:// fetches;
      * returning null keeps the renderer offline-first and ND-safe.
-=======
     if (!ctx) {
       statusEl.textContent = "Canvas unavailable in this browser.";
       throw new Error("2D canvas context missing");
@@ -269,7 +258,6 @@
     /**
      * Attempt to load palette overrides from disk. Browsers may block fetch for
      * file:// URLs; failure is handled by falling back to the baked-in palette.
->>>>>>> b54a3df7
      */
     function setStatus(message) {
       status.textContent = message;
@@ -389,15 +377,12 @@
       }
     /* Calm fallback palette preserves 4.5:1 contrast when JSON is missing. */
     const fallbackPalette = {
-<<<<<<< HEAD
       bg: '#0b0b12',
       ink: '#e8e8f0',
       layers: ['#6f9bff', '#74f1ff', '#8ef7c3', '#ffd27f', '#f5a3ff', '#d4d7ff']
-=======
       bg: "#0b0b12",
       ink: "#e8e8f0",
       layers: ["#6f9bff", "#5bd6c9", "#8ef7c3", "#ffd27f", "#f5a3ff", "#d4d7ff"]
->>>>>>> b54a3df7
     };
 
     const params = new URLSearchParams(window.location.search);
@@ -405,7 +390,6 @@
 
     const paletteData = await loadPalette('./data/palette.json');
     const palette = paletteData || fallbackPalette;
-<<<<<<< HEAD
     status.textContent = paletteData
       ? 'Palette loaded from data/palette.json.'
       : 'Palette missing; ND-safe fallback palette applied.';
@@ -489,7 +473,6 @@
       palette,
       numerology: NUM
     });
-=======
     statusEl.textContent = paletteData
       ? "Palette loaded. Rendering static layers…"
       : "Palette missing or blocked; using ND-safe fallback.";
@@ -499,7 +482,6 @@
     statusEl.textContent = paletteData
       ? "Rendered with custom palette."
       : "Rendered with fallback palette.";
->>>>>>> b54a3df7
   </script>
 </body>
 </html>