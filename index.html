<!doctype html>
<html lang="en">
<head>
  <meta charset="utf-8">
  <title>Cosmic Helix Renderer (ND-safe, Offline)</title>
  <meta name="viewport" content="width=device-width,initial-scale=1,viewport-fit=cover">
<<<<<<< HEAD
  <meta name="color-scheme" content="light dark">
  <style>
    /* ND-safe presentation: calm contrast, generous spacing, zero motion */
=======
  <meta name="color-scheme" content="dark light">
  <style>
    /* ND-safe layout: calm contrast, no motion, generous breathing room */
>>>>>>> c8d6d08f
    :root { --bg:#0b0b12; --ink:#e8e8f0; --muted:#9ea2c9; }
    html, body { margin:0; padding:0; background:var(--bg); color:var(--ink); font:14px/1.5 system-ui,-apple-system,Segoe UI,Roboto,sans-serif; }
    header { padding:14px 18px; border-bottom:1px solid #1d1d2a; box-shadow:0 1px 0 #10101a inset; }
    h1 { margin:0; font-size:20px; letter-spacing:0.02em; }
    .status { color:var(--muted); font-size:12px; margin-top:4px; }
    #stage { display:block; margin:18px auto 12px; box-shadow:0 0 0 1px #1d1d2a,0 18px 36px rgba(0,0,0,0.28); background:var(--bg); }
    .note { max-width:900px; margin:0 auto 22px; color:var(--muted); padding:0 16px; text-align:center; }
    code { background:#11111a; padding:2px 4px; border-radius:3px; }
  </style>
</head>
<body>
  <header>
    <h1>Cosmic Helix Renderer</h1>
    <div class="status" id="status">Preparing palette…</div>
  </header>

  <canvas id="stage" width="1440" height="900" aria-label="Layered sacred geometry canvas"></canvas>
<<<<<<< HEAD
  <p class="note">Static study of Vesica, Tree-of-Life, Fibonacci spiral, and double helix lattice. Open offline; no animation, no external dependencies.</p>
=======
  <p class="note">Static rendering of Vesica, Tree-of-Life, Fibonacci, and double-helix lattice layers. Open this file directly; no network or motion is used.</p>
>>>>>>> c8d6d08f

  <script type="module">
    import { renderHelix } from "./js/helix-renderer.mjs";

    const statusEl = document.getElementById("status");
    const canvas = document.getElementById("stage");
    const ctx = canvas.getContext("2d");

<<<<<<< HEAD
    function updateStatus(message) {
      statusEl.textContent = message;
    }

    /**
     * ND-safe loading: fetch only touches local files and falls back silently when blocked.
     * This avoids network calls while keeping palette overrides optional.
     */
    async function loadPalette(path) {
      try {
        const response = await fetch(path, { cache: "no-store" });
        if (!response.ok) {
          throw new Error(String(response.status));
        }
        return await response.json();
      } catch (error) {
        return null;
      }
    }

    const FALLBACK_PALETTE = Object.freeze({
      bg: "#0b0b12",
      ink: "#e8e8f0",
      layers: ["#6f9bff", "#74f1ff", "#8ef7c3", "#ffd27f", "#f5a3ff", "#d4d7ff"]
    });

=======
    const FALLBACK_PALETTE = {
      bg: "#0b0b12",
      ink: "#e8e8f0",
      layers: ["#6f9bff", "#74f1ff", "#8ef7c3", "#ffd27f", "#f5a3ff", "#d4d7ff"]
    };

>>>>>>> c8d6d08f
    const NUM = Object.freeze({
      THREE: 3,
      SEVEN: 7,
      NINE: 9,
      ELEVEN: 11,
      TWENTYTWO: 22,
      THIRTYTHREE: 33,
      NINETYNINE: 99,
      ONEFORTYFOUR: 144
    });

<<<<<<< HEAD
    if (!ctx) {
      updateStatus("Canvas context unavailable; rendering skipped.");
    } else {
      const paletteData = await loadPalette("./data/palette.json");
      const palette = paletteData || FALLBACK_PALETTE;
      updateStatus(paletteData ? "Palette loaded. Rendering calm layers…" : "Palette missing; using safe fallback palette.");

      // Single render call: preserves stillness and avoids accidental motion loops.
      renderHelix(ctx, { width: canvas.width, height: canvas.height, palette, NUM });
      updateStatus(paletteData ? "Rendered with custom palette. Motion disabled by design." : "Rendered with fallback palette. Motion disabled by design.");
=======
    function updateStatus(message) {
      status.textContent = message;
    }

    async function loadPalette(path) {
      try {
        const response = await fetch(path, { cache: "no-store" });
        if (!response.ok) {
          throw new Error(String(response.status));
        }
        return await response.json();
      } catch (error) {
        return null;
      }
    }

    if (!ctx) {
      updateStatus("Canvas context unavailable in this browser.");
    } else {
      const paletteData = await loadPalette("./data/palette.json");
      const palette = paletteData || FALLBACK_PALETTE;
      updateStatus(paletteData ? "Palette loaded from data/palette.json." : "Palette missing; using ND-safe fallback.");

      const outcome = renderHelix(ctx, { width: canvas.width, height: canvas.height, palette, NUM });
      if (outcome.ok) {
        updateStatus(paletteData ? "Rendered four static layers with custom palette." : "Rendered with fallback palette; all layers static.");
      } else {
        updateStatus("Render skipped: canvas context unavailable.");
      }
>>>>>>> c8d6d08f
    }
  </script>
</body>
</html><|MERGE_RESOLUTION|>--- conflicted
+++ resolved
@@ -4,15 +4,12 @@
   <meta charset="utf-8">
   <title>Cosmic Helix Renderer (ND-safe, Offline)</title>
   <meta name="viewport" content="width=device-width,initial-scale=1,viewport-fit=cover">
-<<<<<<< HEAD
   <meta name="color-scheme" content="light dark">
   <style>
     /* ND-safe presentation: calm contrast, generous spacing, zero motion */
-=======
   <meta name="color-scheme" content="dark light">
   <style>
     /* ND-safe layout: calm contrast, no motion, generous breathing room */
->>>>>>> c8d6d08f
     :root { --bg:#0b0b12; --ink:#e8e8f0; --muted:#9ea2c9; }
     html, body { margin:0; padding:0; background:var(--bg); color:var(--ink); font:14px/1.5 system-ui,-apple-system,Segoe UI,Roboto,sans-serif; }
     header { padding:14px 18px; border-bottom:1px solid #1d1d2a; box-shadow:0 1px 0 #10101a inset; }
@@ -30,11 +27,8 @@
   </header>
 
   <canvas id="stage" width="1440" height="900" aria-label="Layered sacred geometry canvas"></canvas>
-<<<<<<< HEAD
   <p class="note">Static study of Vesica, Tree-of-Life, Fibonacci spiral, and double helix lattice. Open offline; no animation, no external dependencies.</p>
-=======
   <p class="note">Static rendering of Vesica, Tree-of-Life, Fibonacci, and double-helix lattice layers. Open this file directly; no network or motion is used.</p>
->>>>>>> c8d6d08f
 
   <script type="module">
     import { renderHelix } from "./js/helix-renderer.mjs";
@@ -43,7 +37,6 @@
     const canvas = document.getElementById("stage");
     const ctx = canvas.getContext("2d");
 
-<<<<<<< HEAD
     function updateStatus(message) {
       statusEl.textContent = message;
     }
@@ -70,14 +63,12 @@
       layers: ["#6f9bff", "#74f1ff", "#8ef7c3", "#ffd27f", "#f5a3ff", "#d4d7ff"]
     });
 
-=======
     const FALLBACK_PALETTE = {
       bg: "#0b0b12",
       ink: "#e8e8f0",
       layers: ["#6f9bff", "#74f1ff", "#8ef7c3", "#ffd27f", "#f5a3ff", "#d4d7ff"]
     };
 
->>>>>>> c8d6d08f
     const NUM = Object.freeze({
       THREE: 3,
       SEVEN: 7,
@@ -89,7 +80,6 @@
       ONEFORTYFOUR: 144
     });
 
-<<<<<<< HEAD
     if (!ctx) {
       updateStatus("Canvas context unavailable; rendering skipped.");
     } else {
@@ -100,7 +90,6 @@
       // Single render call: preserves stillness and avoids accidental motion loops.
       renderHelix(ctx, { width: canvas.width, height: canvas.height, palette, NUM });
       updateStatus(paletteData ? "Rendered with custom palette. Motion disabled by design." : "Rendered with fallback palette. Motion disabled by design.");
-=======
     function updateStatus(message) {
       status.textContent = message;
     }
@@ -130,7 +119,6 @@
       } else {
         updateStatus("Render skipped: canvas context unavailable.");
       }
->>>>>>> c8d6d08f
     }
   </script>
 </body>
