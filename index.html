<!doctype html>
<html lang="en">
<head>
  <meta charset="utf-8">
  <title>Cosmic Helix Renderer (ND-safe, Offline)</title>
  <meta name="viewport" content="width=device-width,initial-scale=1,viewport-fit=cover">
  <meta name="color-scheme" content="light dark">
  <style>
    /* ND-safe: calm contrast, no motion, generous spacing */
    :root { --bg:#0b0b12; --ink:#e8e8f0; --muted:#a6a6c1; }
    html,body { margin:0; padding:0; background:var(--bg); color:var(--ink); font:14px/1.4 system-ui,-apple-system,'Segoe UI',Roboto,sans-serif; }
    header { padding:12px 16px; border-bottom:1px solid #1d1d2a; }
    .status { color:var(--muted); font-size:12px; }
    #stage { display:block; margin:16px auto; box-shadow:0 0 0 1px #1d1d2a; }
    .note { max-width:900px; margin:0 auto 16px; color:var(--muted); }
    code { background:#11111a; padding:2px 4px; border-radius:3px; }
  </style>
</head>
<body>
  <header>
    <div><strong>Cosmic Helix Renderer</strong> - layered sacred geometry (offline, ND-safe)</div>
<<<<<<< HEAD
    <div class="status" id="status">Loading palette...</div>
=======
    <div class="status" id="status">Preparing canvas...</div>

    <div><strong>Cosmic Helix Renderer</strong> - layered sacred geometry (offline, ND-safe)</div>
    <div class="status" id="status">Preparing canvas...</div>

>>>>>>> 41b6a973
  </header>

  <canvas id="stage" width="1440" height="900" aria-label="Layered sacred geometry canvas"></canvas>
  <p class="note">This static renderer encodes Vesica, Tree-of-Life, Fibonacci, and a static double-helix lattice. No animation, no autoplay, no external libraries. Open this file directly.</p>

  <script type="module">
    import { renderHelix } from "./js/helix-renderer.mjs";

    const statusEl = document.getElementById("status");
    const canvas = document.getElementById("stage");
    const ctx = canvas.getContext("2d");

    if (!ctx) {
      statusEl.textContent = "Canvas unsupported in this browser.";
    } else {
      const DEFAULTS = Object.freeze({
        palette: {
          // ND-safe fallback: mirrors layered calm when palette.json cannot be fetched offline.
          bg: "#0b0b12",
          ink: "#e8e8f0",
          layers: ["#b1c7ff", "#89f7fe", "#a0ffa1", "#ffd27f", "#f5a3ff", "#d0d0e6"]
        }
      });

      async function loadJSON(path) {
        // ND-safe: local fetch only; if file:// security blocks it we fall back silently.
        try {
          const response = await fetch(path, { cache: "no-store" });
          if (!response.ok) {
            throw new Error(String(response.status));
          }
          return await response.json();
        } catch (error) {
          return null;
        }
      }

      const NUM = Object.freeze({
        THREE: 3,
        SEVEN: 7,
        NINE: 9,
        ELEVEN: 11,
        TWENTYTWO: 22,
        THIRTYTHREE: 33,
        NINETYNINE: 99,
        ONEFORTYFOUR: 144
      });

      (async () => {
        const palette = await loadJSON("./apps/web/public/registry/palette.json");
        const activePalette = palette || DEFAULTS.palette;
        statusEl.textContent = palette ? "Palette loaded." : "Palette missing; using safe fallback.";

        // Harmonise document colors with the palette so the canvas sits in a matching field.
        document.documentElement.style.setProperty("--bg", activePalette.bg || DEFAULTS.palette.bg);
        document.documentElement.style.setProperty("--ink", activePalette.ink || DEFAULTS.palette.ink);

        // ND-safe rationale: one draw call, layered order keeps depth without motion.
        renderHelix(ctx, {
          width: canvas.width,
          height: canvas.height,
          palette: activePalette,
          NUM,
          missingPalette: !palette
        });
      })();
    }
      return;
    }

    const DEFAULTS = Object.freeze({
      palette: {
        // ND-safe fallback: mirrors layered calm when palette.json cannot be fetched offline.
        bg: "#0b0b12",
        ink: "#e8e8f0",
        layers: ["#b1c7ff", "#89f7fe", "#a0ffa1", "#ffd27f", "#f5a3ff", "#d0d0e6"]
      }
    });

    async function loadJSON(path) {
      // ND-safe: local fetch only; if file:// security blocks it we fall back silently.
      try {
        const response = await fetch(path, { cache: "no-store" });
        if (!response.ok) {
          throw new Error(String(response.status));
        }
        return await response.json();
      } catch (error) {
        return null;
      }
    }

    const palette = await loadJSON("./apps/web/public/registry/palette.json");
    const activePalette = palette || DEFAULTS.palette;
    statusEl.textContent = palette ? "Palette loaded." : "Palette missing; using safe fallback.";

    // Harmonise document colors with the palette so the canvas sits in a matching field.
    document.documentElement.style.setProperty("--bg", activePalette.bg || DEFAULTS.palette.bg);
    document.documentElement.style.setProperty("--ink", activePalette.ink || DEFAULTS.palette.ink);

    const NUM = Object.freeze({
      THREE: 3,
      SEVEN: 7,
      NINE: 9,
      ELEVEN: 11,
      TWENTYTWO: 22,
      THIRTYTHREE: 33,
      NINETYNINE: 99,
      ONEFORTYFOUR: 144
    });

    // ND-safe rationale: no motion, high readability, soft colors, layered order.
    renderHelix(ctx, {
      width: canvas.width,
      height: canvas.height,
      palette: activePalette,
      NUM,
      missingPalette: !palette
    });
  </script>
</body>
</html><|MERGE_RESOLUTION|>--- conflicted
+++ resolved
@@ -19,15 +19,12 @@
 <body>
   <header>
     <div><strong>Cosmic Helix Renderer</strong> - layered sacred geometry (offline, ND-safe)</div>
-<<<<<<< HEAD
     <div class="status" id="status">Loading palette...</div>
-=======
     <div class="status" id="status">Preparing canvas...</div>
 
     <div><strong>Cosmic Helix Renderer</strong> - layered sacred geometry (offline, ND-safe)</div>
     <div class="status" id="status">Preparing canvas...</div>
 
->>>>>>> 41b6a973
   </header>
 
   <canvas id="stage" width="1440" height="900" aria-label="Layered sacred geometry canvas"></canvas>
