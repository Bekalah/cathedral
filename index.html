--- conflicted
+++ resolved
@@ -32,7 +32,7 @@
     const canvas = document.getElementById("stage");
     const ctx = canvas.getContext("2d");
 
-<<<<<<< HEAD
+
     async function loadJSON(path) {
       // ND-safe: fetch stays local-only and fails gracefully when opened via file://.
       try {
@@ -43,7 +43,7 @@
         return await response.json();
       } catch (error) {
         return null;
-=======
+
     async function loadPalette(path) {
       // Why: browsers treat file:// differently; try fetch first, then JSON modules.
       try {
@@ -59,7 +59,7 @@
         } catch (importError) {
           return null;
         }
->>>>>>> fae4e6d3
+
       }
     }
 
@@ -81,13 +81,13 @@
       ONEFORTYFOUR: 144
     });
 
-<<<<<<< HEAD
+
     const palette = await loadJSON("./data/palette.json");
     const active = palette || FALLBACK_PALETTE;
-=======
+=
     const palette = await loadPalette("./data/palette.json");
     const activePalette = palette || FALLBACK_PALETTE;
->>>>>>> fae4e6d3
+
     elStatus.textContent = palette ? "Palette loaded." : "Palette missing; using safe fallback.";
 
     // ND-safe rationale: no motion, high readability, soft colors, layered order.
