--- conflicted
+++ resolved
@@ -6,7 +6,6 @@
   <meta name="viewport" content="width=device-width,initial-scale=1,viewport-fit=cover">
   <meta name="color-scheme" content="dark light">
   <style>
-<<<<<<< HEAD
     /* ND-safe styling: calm contrast, generous spacing, zero motion */
     :root {
       --bg: #0b0b12;
@@ -70,7 +69,6 @@
     #stage { display:block; margin:24px auto; box-shadow:0 0 0 1px #1d1d2a,0 18px 42px rgba(0,0,0,0.28); background:var(--bg); }
     .note { max-width:920px; margin:0 auto 28px; color:var(--muted); padding:0 20px; text-align:center; }
     code { background:#11111a; padding:2px 4px; border-radius:3px; }
-=======
     /* ND-safe: soft contrast, no motion, generous breathing room */
     :root { --bg:#0b0b12; --ink:#e8e8f0; --muted:#9fa3c8; }
     html, body {
@@ -112,7 +110,6 @@
       padding:2px 4px;
       border-radius:3px;
     }
->>>>>>> 8bf89352
   </style>
 </head>
 <body>
@@ -122,16 +119,13 @@
   </header>
 
   <canvas id="stage" width="1440" height="900" aria-label="Layered sacred geometry canvas"></canvas>
-<<<<<<< HEAD
   <p class="note">Static study of Vesica, Tree-of-Life, Fibonacci spiral, and double helix lattice. Open offline; no animation, no external dependencies.</p>
   <p class="note">Static rendering of Vesica, Tree-of-Life, Fibonacci, and double-helix lattice layers. Open this file directly; no network or motion is used.</p>
     <p class="status" id="status">Preparing palette…</p>
   </header>
     <div class="status" id="status">Loading palette…</div>
   </header>
-=======
   <p class="note">Static Vesica field, Tree-of-Life scaffold, Fibonacci spiral, and double-helix lattice rendered once. Open this file directly; no animation or external dependencies.</p>
->>>>>>> 8bf89352
 
   <canvas id="stage" width="1440" height="900" aria-label="Layered sacred geometry canvas"></canvas>
   <p class="note">Static layering of Vesica field, Tree-of-Life scaffold, Fibonacci spiral, and double-helix lattice. Open this file directly; no animation, no external dependencies.</p>
@@ -169,7 +163,6 @@
     const ctx = canvas.getContext("2d");
 
     function updateStatus(message) {
-<<<<<<< HEAD
       statusEl.textContent = message;
     }
 
@@ -224,11 +217,9 @@
       status.textContent = message;
     }
 
-=======
       status.textContent = message;
     }
 
->>>>>>> 8bf89352
     async function loadPalette(path) {
       try {
         const response = await fetch(path, { cache: 'no-store' });
@@ -250,15 +241,12 @@
       layers: ["#6f9bff", "#74f1ff", "#8ef7c3", "#ffd27f", "#f5a3ff", "#d4d7ff"]
     });
 
-<<<<<<< HEAD
-=======
     const fallbackPalette = Object.freeze({
       bg: "#0b0b12",
       ink: "#e8e8f0",
       layers: ["#6f9bff", "#74f1ff", "#8ef7c3", "#ffd27f", "#f5a3ff", "#d4d7ff"]
     });
 
->>>>>>> 8bf89352
     const NUM = Object.freeze({
       THREE: 3,
       SEVEN: 7,
@@ -270,7 +258,6 @@
       ONEFORTYFOUR: 144
     });
 
-<<<<<<< HEAD
     function setStatus(message) {
       statusEl.textContent = message;
     }
@@ -386,7 +373,6 @@
         overlay: debugOverlay ? "safe" : "none"
       };
       canvas.dataset.provenance = JSON.stringify(provenance);
-=======
     const paletteData = await loadPalette("./data/palette.json");
     const palette = paletteData || fallbackPalette;
     updateStatus(paletteData ? "Palette loaded from data/palette.json." : "Palette missing; using ND-safe fallback.");
@@ -401,7 +387,6 @@
         updateStatus("Renderer failed; see console for details.");
         throw error;
       }
->>>>>>> 8bf89352
     }
   </script>
 </body>
