--- conflicted
+++ resolved
@@ -1,18 +1,4 @@
 {
-<<<<<<< HEAD
-  "$schema": "https://turbo.build/schema.json",
-  "ui": "tui",
-  "tasks": {
-    "build": {
-      "dependsOn": ["^build"],
-      "outputs": ["dist/**", "build/**", ".next/**", "storybook-static/**"]
-    },
-    "lint": {
-      "outputs": []
-    },
-    "test": {
-      "outputs": []
-=======
   "$schema": "https://turborepo.org/schema.json",
   "pipeline": {
     "generate-data": {
@@ -21,20 +7,10 @@
     "build": {
       "dependsOn": ["^build"],
       "outputs": ["dist/**"]
->>>>>>> cdf91656
     },
     "dev": {
       "cache": false
     },
-<<<<<<< HEAD
-    "start": {
-      "dependsOn": ["^build"],
-      "outputs": []
-    },
-    "deploy": {
-      "dependsOn": ["build", "test", "lint"],
-      "outputs": ["dist/**"]
-=======
     "godot-export": {
       "dependsOn": ["generate-data"]
     },
@@ -44,11 +20,6 @@
     },
     "test": {
       "outputs": ["coverage/**"]
->>>>>>> cdf91656
     }
-  },
-  "globalDependencies": [
-    "pnpm-lock.yaml",
-    "package.json"
-  ]
+  }
 }