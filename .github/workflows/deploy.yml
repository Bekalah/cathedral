name: Deploy Avalon Labs

on:
  push:
    branches: [ main ]
  pull_request:
    branches: [ main ]

jobs:
  # Build and test all apps
  build-and-test:
    runs-on: ubuntu-latest
    steps:
    - uses: actions/checkout@v3

    - name: Setup Node.js
      uses: actions/setup-node@v3
      with:
        node-version: '18'
        cache: 'pnpm'

    - name: Install dependencies
      run: pnpm install --frozen-lockfile

    - name: Generate Avalon data
      run: pnpm nx run core:generate-data

    - name: Build all apps
      run: pnpm nx run build --parallel=3

    - name: Test all apps
      run: pnpm nx run test --parallel=3

    - name: Lint all apps
      run: pnpm nx run lint --parallel=3

  # Deploy to Cloudflare Pages
  deploy-cloudflare:
    needs: build-and-test
    runs-on: ubuntu-latest
    if: github.ref == 'refs/heads/main'
    steps:
<<<<<<< HEAD
    - uses: actions/checkout@v3

    - name: Setup Node.js
      uses: actions/setup-node@v3
      with:
        node-version: '18'
        cache: 'pnpm'

    - name: Install dependencies
      run: pnpm install --frozen-lockfile

    - name: Generate Avalon data
      run: pnpm nx run core:generate-data

    - name: Build web app
      run: pnpm nx run web:build

    - name: Deploy to Cloudflare Pages
      uses: cloudflare/pages-action@v1
      with:
        apiToken: ${{ secrets.CLOUDFLARE_API_TOKEN }}
        accountId: ${{ secrets.CLOUDFLARE_ACCOUNT_ID }}
        projectName: avalon-labs
        directory: apps/web/out
        wranglerVersion: '3'

  # Deploy to Azure Static Web Apps
  deploy-azure:
    needs: build-and-test
=======
      - name: Checkout
        uses: actions/checkout@v4

      - name: Setup Node
        uses: actions/setup-node@v4
        with:
          node-version: "20"

      - name: Setup pnpm
        uses: pnpm/action-setup@v4
        with:
          version: 8.15.0

      - name: Setup Python
        uses: actions/setup-python@v5
        with:
          python-version: "3.13"

      - name: Install Python dependencies
        run: |
          python -m venv .venv
          .venv/bin/pip install numpy matplotlib pillow

      - name: Validate Python Suite (optional)
        run: |
          .venv/bin/python tools/validate/design_suite_smoketest.py || true
          .venv/bin/python tools/validate/achad_integration_smoketest.py || true
        continue-on-error: true

      - name: Export JSON Data (optional)
        run: |
          .venv/bin/python tools/export/combined_export.py || echo "JSON export skipped"
        continue-on-error: true

      - name: Install Node dependencies
        run: pnpm install --frozen-lockfile

      - name: Build all apps
        run: |
          pnpm run build
        continue-on-error: true

      - name: Build web (Next.js static export)
        run: |
          pnpm --filter @bekalah/cathedral-web run export || pnpm --filter cathedral-web run export

      - name: Setup Pages
        uses: actions/configure-pages@v4
        if: success() || failure()

      - name: Upload artifact
        uses: actions/upload-pages-artifact@v3
        with:
          path: "./apps/web/out"
        if: success() || failure()

  deploy:
    environment:
      name: github-pages
      url: ${{ steps.deployment.outputs.page_url }}
>>>>>>> 175c26c3
    runs-on: ubuntu-latest
    if: github.ref == 'refs/heads/main'
    steps:
    - uses: actions/checkout@v3

    - name: Setup Node.js
      uses: actions/setup-node@v3
      with:
        node-version: '18'
        cache: 'pnpm'

    - name: Install dependencies
      run: pnpm install --frozen-lockfile

    - name: Generate Avalon data
      run: pnpm nx run core:generate-data

    - name: Build web app
      run: pnpm nx run web:build

    - name: Deploy to Azure Static Web Apps
      uses: Azure/static-web-apps-deploy@v1
      with:
        azure_static_web_apps_api_token: ${{ secrets.AZURE_STATIC_WEB_APPS_TOKEN }}
        action: "upload"
        app_location: "apps/web"
        output_location: "out"
        config_file: "apps/web/azure-static-web-apps.yml"<|MERGE_RESOLUTION|>--- conflicted
+++ resolved
@@ -13,76 +13,15 @@
     steps:
     - uses: actions/checkout@v3
 
-    - name: Setup Node.js
-      uses: actions/setup-node@v3
-      with:
-        node-version: '18'
-        cache: 'pnpm'
-
-    - name: Install dependencies
-      run: pnpm install --frozen-lockfile
-
-    - name: Generate Avalon data
-      run: pnpm nx run core:generate-data
-
-    - name: Build all apps
-      run: pnpm nx run build --parallel=3
-
-    - name: Test all apps
-      run: pnpm nx run test --parallel=3
-
-    - name: Lint all apps
-      run: pnpm nx run lint --parallel=3
-
-  # Deploy to Cloudflare Pages
-  deploy-cloudflare:
-    needs: build-and-test
-    runs-on: ubuntu-latest
-    if: github.ref == 'refs/heads/main'
-    steps:
-<<<<<<< HEAD
-    - uses: actions/checkout@v3
-
-    - name: Setup Node.js
-      uses: actions/setup-node@v3
-      with:
-        node-version: '18'
-        cache: 'pnpm'
-
-    - name: Install dependencies
-      run: pnpm install --frozen-lockfile
-
-    - name: Generate Avalon data
-      run: pnpm nx run core:generate-data
-
-    - name: Build web app
-      run: pnpm nx run web:build
-
-    - name: Deploy to Cloudflare Pages
-      uses: cloudflare/pages-action@v1
-      with:
-        apiToken: ${{ secrets.CLOUDFLARE_API_TOKEN }}
-        accountId: ${{ secrets.CLOUDFLARE_ACCOUNT_ID }}
-        projectName: avalon-labs
-        directory: apps/web/out
-        wranglerVersion: '3'
-
-  # Deploy to Azure Static Web Apps
-  deploy-azure:
-    needs: build-and-test
-=======
-      - name: Checkout
-        uses: actions/checkout@v4
-
       - name: Setup Node
         uses: actions/setup-node@v4
         with:
           node-version: "20"
 
       - name: Setup pnpm
-        uses: pnpm/action-setup@v4
+        uses: pnpm/action-setup@v2
         with:
-          version: 8.15.0
+          version: 8
 
       - name: Setup Python
         uses: actions/setup-python@v5
@@ -106,16 +45,11 @@
         continue-on-error: true
 
       - name: Install Node dependencies
-        run: pnpm install --frozen-lockfile
-
-      - name: Build all apps
-        run: |
-          pnpm run build
-        continue-on-error: true
+        run: pnpm install
 
       - name: Build web (Next.js static export)
         run: |
-          pnpm --filter @bekalah/cathedral-web run export || pnpm --filter cathedral-web run export
+          pnpm --filter @bekalah/cathedral-web run export
 
       - name: Setup Pages
         uses: actions/configure-pages@v4
@@ -131,7 +65,6 @@
     environment:
       name: github-pages
       url: ${{ steps.deployment.outputs.page_url }}
->>>>>>> 175c26c3
     runs-on: ubuntu-latest
     if: github.ref == 'refs/heads/main'
     steps:
