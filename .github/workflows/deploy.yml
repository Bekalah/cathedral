--- conflicted
+++ resolved
@@ -11,45 +11,6 @@
   build-and-test:
     runs-on: ubuntu-latest
     steps:
-<<<<<<< HEAD
-      - name: Checkout code
-        uses: actions/checkout@v4
-        with:
-          fetch-depth: 0
-
-      - name: Setup Node.js
-        uses: actions/setup-node@v4
-        with:
-          node-version: '20'
-
-      - name: Setup PNPM
-        uses: pnpm/action-setup@v4
-        with:
-          version: latest
-
-      - name: Install dependencies
-        run: pnpm install --frozen-lockfile
-
-      - name: Build project with Turborepo
-        run: pnpm run turbo:build
-
-      - name: Deploy to GitHub Pages
-        run: |
-          git config --global user.email "action@github.com"
-          git config --global user.name "GitHub Action"
-          git checkout -b gh-pages 2>/dev/null || git checkout gh-pages
-          rm -rf *
-          cp -r apps/web/dist/* .
-          git add .
-          git commit -m "Deploy to GitHub Pages - bekalah.github.io" || echo "No changes to commit"
-          git push origin gh-pages --force
-
-      - name: Setup GitHub Pages Custom Domain
-        run: |
-          echo "bekalah.github.io" > CNAME
-          git add CNAME
-          git commit -m "Add CNAME for bekalah.github.io" || echo "CNAME already exists"
-=======
     - uses: actions/checkout@v3
 
     - name: Setup Node.js
@@ -135,5 +96,4 @@
         action: "upload"
         app_location: "apps/web"
         output_location: "out"
-        config_file: "apps/web/azure-static-web-apps.yml"
->>>>>>> cdf91656
+        config_file: "apps/web/azure-static-web-apps.yml"