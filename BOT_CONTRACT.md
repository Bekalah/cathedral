--- conflicted
+++ resolved
@@ -1,6 +1,5 @@
 # BOT_CONTRACT - Cathedral Orchestrator
 
-<<<<<<< HEAD
 LAW:
 - Append-only canon. Never delete or overwrite sacred data. If conflicts exist, add an alternate version in `node.versions[]` with provenance.
 - ND-safe defaults: no autoplay, no strobe, motion must be opt-in, >=4.5 contrast.
@@ -23,7 +22,5 @@
 - Provenance baked in: The compiler stamps git_commit, timestamps, and merges sources append-only. Exports from your app should embed id/seed/git_commit/orcid (you already do that).
 - Color & print science ready: Keep your pigment tables in their own repo; the pipeline publishes them next to codex - no server cost. You can add another step later to render 300-DPI plates in CI with a headless renderer (optional).
 - One command, whole cathedral: pull_sources.sh pulls; compile_codex.py validates & merges; CI ships the site.
-=======
 - 2024-02-20 - Added Cosmic Helix offline renderer files (index, module, palette, README). ND-safe: static layers, no motion, AA+ contrast.
-- 2024-02-21 - Rebuilt renderer (index + module), archived legacy README HTML, and refreshed docs so cathedral.git stands as the offline master repo.
->>>>>>> ceca160e
+- 2024-02-21 - Rebuilt renderer (index + module), archived legacy README HTML, and refreshed docs so cathedral.git stands as the offline master repo.