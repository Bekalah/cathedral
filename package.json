--- conflicted
+++ resolved
@@ -5,13 +5,10 @@
   "type": "module",
   "scripts": {
     "build:index": "node scripts/build-corpus-index.mjs",
-<<<<<<< HEAD
     "build:blessed": "node engines/blessed-build.js",
-=======
     "codex:local": "node packages/codex-14499/tools/gather-codex.mjs --config=packages/codex-14499/config/sources.local.json",
     "codex:org": "node packages/codex-14499/tools/gather-codex.mjs --config=packages/codex-14499/config/sources.github.json",
     "codex:report": "cat packages/codex-14499/dist/codex.report.md",
->>>>>>> 3d233dd2
     "test": "echo \"No automated tests\""
   },
   "keywords": [
