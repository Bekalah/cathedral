/*
  helix-renderer.mjs
<<<<<<< HEAD
  ND-safe static renderer that paints four sacred geometry layers without motion.
  Layer order preserves calm depth:
    1) Vesica field (intersecting circles) grounds the space.
    2) Tree-of-Life scaffold anchors ten sephirot and twenty-two paths.
    3) Fibonacci curve adds phi growth as a static polyline.
    4) Double helix lattice provides mirrored strands with rungs sampled across 144 points.

  Pure helpers keep changes predictable and avoid accidental animation loops.
  Layer order honours calm depth:
    1. Vesica field anchors the scene with gentle symmetry.
    2. Tree-of-Life scaffold provides the 10 nodes and 22 paths.
    3. Fibonacci spiral adds a single phi-guided curve.
    4. Double-helix lattice establishes layered geometry without motion.

  All helpers are small pure functions that only rely on arguments to stay deterministic.
  Each helper is a pure function fed only through arguments so edits stay predictable.
  Comments explain the sensory-safe choices: soft contrast, no animation, deterministic ratios.
=======
  ND-safe static renderer for layered sacred geometry.

  Layer order preserves calm depth:
    1. Vesica field (soft intersecting circles)
    2. Tree-of-Life scaffold (ten nodes, twenty-two paths)
    3. Fibonacci spiral (phi ratio curve drawn once)
    4. Double-helix lattice (static twin strands with 144 samples)

  Every helper is a small pure function. No animation loops are used so the
  study stays trauma-informed and ND-safe.
>>>>>>> c716daee
*/

const DEFAULT_PALETTE = Object.freeze({
  bg: "#0b0b12",
  ink: "#e8e8f0",
  layers: ["#6f9bff", "#74f1ff", "#8ef7c3", "#ffd27f", "#f5a3ff", "#d4d7ff"]
});

const DEFAULT_NUM = Object.freeze({
<<<<<<< HEAD
const DEFAULT_NUMERLOGY = Object.freeze({
  layers: ["#6f9bff", "#5bd6c9", "#8ef7c3", "#ffd27f", "#f5a3ff", "#d4d7ff"]
});

const DEFAULT_NUM = Object.freeze({
=======
>>>>>>> c716daee
  THREE: 3,
  SEVEN: 7,
  NINE: 9,
  ELEVEN: 11,
  TWENTYTWO: 22,
  THIRTYTHREE: 33,
  NINETYNINE: 99,
  ONEFORTYFOUR: 144
});

const CLEARSPACE_MIN_RATIO = 0.07;
const CLEARSPACE_MIN_PX = 24;
const GOLDEN_RATIO = (1 + Math.sqrt(5)) / 2;

export function renderHelix(ctx, config = {}) {
  if (!ctx) {
    return { ok: false, reason: "no-context" };
  }

<<<<<<< HEAD
  const width = Math.max(1, Math.floor(options.width ?? ctx.canvas.width ?? 1440));
  const height = Math.max(1, Math.floor(options.height ?? ctx.canvas.height ?? 900));
  const palette = normalisePalette(options.palette);
  const NUM = ensureNumerology(options.NUM);
  const debugOverlay = Boolean(options.debugOverlay);
  const width = Number.isFinite(options.width) ? options.width : ctx.canvas.width || 1440;
  const height = Number.isFinite(options.height) ? options.height : ctx.canvas.height || 900;
  const palette = normalisePalette(options.palette);
  const NUM = normaliseNumerology(options.NUM);
  const width = normaliseDimension(options.width, ctx.canvas?.width || 1440);
  const height = normaliseDimension(options.height, ctx.canvas?.height || 900);
  const palette = mergePalette(options.palette);
  const NUM = mergeNumerology(options.NUM);
  const width = sanitiseDimension(config.width, ctx.canvas?.width ?? 1440);
  const height = sanitiseDimension(config.height, ctx.canvas?.height ?? 900);
  setCanvasSize(ctx.canvas, width, height);

  const palette = normalisePalette(config.palette);
  const NUM = normaliseNumerology(config.NUM);
  const debugOverlay = Boolean(config.debugOverlay);

  const clearspace = computeClearspace(width, height, NUM);
  const frame = {
    x: clearspace,
    y: clearspace,
    width: Math.max(1, width - clearspace * 2),
    height: Math.max(1, height - clearspace * 2)
  };
=======
  const width = normaliseDimension(options.width, ctx.canvas?.width ?? 1440);
  const height = normaliseDimension(options.height, ctx.canvas?.height ?? 900);
  const palette = normalisePalette(options.palette);
  const NUM = normaliseNumerology(options.NUM);
>>>>>>> c716daee

  ctx.save();
  ctx.lineCap = "round";
  ctx.lineJoin = "round";

  fillBackground(ctx, width, height, palette.bg);

  const shared = { ctx, frame, palette, NUM };
  drawVesicaField(shared);
  drawTreeOfLife(shared);
  drawFibonacciCurve(shared);
  drawHelixLattice(shared);

  if (debugOverlay) {
    drawSafeFrameOverlay(shared);
  }
  ctx.canvas.width = width;
  ctx.canvas.height = height;

  // Calm background wash; drawn once to avoid flicker.
  ctx.fillStyle = palette.bg;
  ctx.fillRect(0, 0, width, height);

  drawVesicaField(ctx, {
    width,
    height,
    colorA: palette.layers[0],
    colorB: palette.layers[1],
    accent: palette.layers[5],
    NUM
  });

  configureContext(ctx, width, height, palette.bg);

  drawVesicaField(ctx, {
    width,
    height,
    baseColor: palette.layers[0],
    accentColor: palette.layers[1],
    NUM
  });

<<<<<<< HEAD
=======
  drawVesicaField(ctx, {
    width,
    height,
    primary: palette.layers[0],
    secondary: palette.layers[1],
    grid: palette.layers[5],
    NUM
  });

>>>>>>> c716daee
  drawTreeOfLife(ctx, {
    width,
    height,
    lineColor: palette.layers[2],
    nodeFill: palette.ink,
    haloColor: palette.layers[5],
<<<<<<< HEAD
    NUM
  });

  drawFibonacciCurve(ctx, {
    width,
    height,
    strokeColor: palette.layers[3],
    markerColor: palette.layers[4],
    NUM
  });

  drawHelixLattice(ctx, {
    width,
    height,
    strandColorA: palette.layers[4],
    strandColorB: palette.layers[5],
    haloColor: palette.layers[3],
    nodeColor: palette.ink,
=======
>>>>>>> c716daee
    NUM
  });

  drawFibonacciCurve(ctx, {
    width,
    height,
<<<<<<< HEAD
    curveColor: palette.layers[4],
    markerColor: palette.layers[3],
=======
    stroke: palette.layers[3],
    marker: palette.layers[4],
>>>>>>> c716daee
    NUM
  });

  drawHelixLattice(ctx, {
    width,
    height,
<<<<<<< HEAD
    strandColorA: palette.layers[5],
    strandColorB: palette.layers[0],
    rungColor: palette.layers[2],
=======
    strandA: palette.layers[4],
    strandB: palette.layers[5],
    rung: palette.layers[2],
>>>>>>> c716daee
    NUM
  });
  const width = sanitiseDimension(config.width, ctx.canvas ? ctx.canvas.width : 1440);
  const height = sanitiseDimension(config.height, ctx.canvas ? ctx.canvas.height : 900);
  const palette = normalisePalette(config.palette);
  const numerology = normaliseNumerology(config.numerology || config.NUM);

  ctx.canvas.width = width;
  ctx.canvas.height = height;
  ctx.save();

  paintBackground(ctx, width, height, palette.bg);
  drawVesicaField(ctx, width, height, palette.layers[0], numerology);
  drawTreeOfLife(ctx, width, height, palette.layers[1], palette.ink, numerology);
  drawFibonacciCurve(ctx, width, height, palette.layers[2], numerology);
  drawHelixLattice(
    ctx,
    width,
    height,
    palette.layers[3],
    palette.layers[4],
    palette.layers[5],
    numerology
  );

  ctx.restore();

  return {
    ok: true,
    palette,
    NUM,
    render: {
      width,
      height,
      clearspace_px: clearspace,
      safe_frame: frame
    }
  };
}

<<<<<<< HEAD
function sanitiseDimension(value, fallback) {
  if (Number.isFinite(value) && value > 0) {
    return value;
  }
  if (Number.isFinite(fallback) && fallback > 0) {
    return fallback;
  }
  return 1;
}

function setCanvasSize(canvas, width, height) {
  if (!canvas) {
    return;
=======
function normaliseDimension(value, fallback) {
  if (Number.isFinite(value) && value > 0) {
    return value;
  }
  return fallback;
}

function normalisePalette(palette) {
  if (!palette || !Array.isArray(palette.layers)) {
    return DEFAULT_PALETTE;
  }
  const layers = palette.layers.slice(0, DEFAULT_PALETTE.layers.length);
  while (layers.length < DEFAULT_PALETTE.layers.length) {
    layers.push(DEFAULT_PALETTE.layers[layers.length]);
>>>>>>> c716daee
  }
  canvas.width = width;
  canvas.height = height;
}

function normalisePalette(input) {
  if (!input) {
    return DEFAULT_PALETTE;
  }
  const layers = Array.isArray(input.layers) && input.layers.length >= 4
    ? input.layers.slice(0, DEFAULT_PALETTE.layers.length)
    : DEFAULT_PALETTE.layers;
  return {
<<<<<<< HEAD
    bg: typeof input.bg === "string" ? input.bg : DEFAULT_PALETTE.bg,
    ink: typeof input.ink === "string" ? input.ink : DEFAULT_PALETTE.ink,
    layers: layers.concat(DEFAULT_PALETTE.layers).slice(0, DEFAULT_PALETTE.layers.length)
  };
}

function selectNumerology(source) {
  if (!source) {
    return DEFAULT_NUM;
function normaliseNumerology(NUM) {
  if (!NUM) {
    return FALLBACK_NUM;
function normaliseDimension(value, fallback) {
  if (Number.isFinite(value) && value > 0) {
    return value;
  }
  return fallback;
}

function mergePalette(palette) {
  if (!palette) {
    return DEFAULT_PALETTE;
=======
    bg: palette.bg || DEFAULT_PALETTE.bg,
    ink: palette.ink || DEFAULT_PALETTE.ink,
    layers
  };
}

function normaliseNumerology(NUM) {
  if (!NUM) {
    return DEFAULT_NUM;
>>>>>>> c716daee
  }
  const layers = [];
  for (let i = 0; i < DEFAULT_PALETTE.layers.length; i += 1) {
    const custom = palette.layers && palette.layers[i];
    layers.push(isValidColor(custom) ? custom : DEFAULT_PALETTE.layers[i]);
  }
  const bg = isValidColor(palette.bg) ? palette.bg : DEFAULT_PALETTE.bg;
  const ink = isValidColor(palette.ink) ? palette.ink : DEFAULT_PALETTE.ink;
  return { bg, ink, layers };
}

function mergeNumerology(NUM = {}) {
  const merged = {};
  for (const key of Object.keys(DEFAULT_NUM)) {
<<<<<<< HEAD
    merged[key] = Number.isFinite(source[key]) ? source[key] : DEFAULT_NUM[key];
function normaliseNumerology(overrides) {
  const merged = {};
  const source = overrides || {};
  for (const key of Object.keys(DEFAULT_NUM)) {
    const value = Number(source[key]);
    merged[key] = Number.isFinite(value) ? value : DEFAULT_NUM[key];
function normaliseNumerology(input) {
  if (!input) {
    return DEFAULT_NUM;
  }
  const result = {};
  for (const key of Object.keys(DEFAULT_NUMERLOGY)) {
    result[key] = Number.isFinite(input[key]) ? input[key] : DEFAULT_NUMERLOGY[key];
    const value = Number(NUM[key]);
    merged[key] = Number.isFinite(value) ? value : DEFAULT_NUM[key];
  const merged = { ...DEFAULT_NUM };
  for (const key of Object.keys(DEFAULT_NUM)) {
    if (Number.isFinite(input[key])) {
      merged[key] = input[key];
    }
=======
    merged[key] = Number.isFinite(NUM[key]) ? NUM[key] : DEFAULT_NUM[key];
>>>>>>> c716daee
  }
  return Object.freeze(merged);
}

function computeClearspace(width, height, NUM) {
  const minSide = Math.min(width, height);
  const ratioValue = minSide * CLEARSPACE_MIN_RATIO;
  const numerologyStep = minSide / Math.max(NUM.ONEFORTYFOUR, 1);
  const raw = Math.max(CLEARSPACE_MIN_PX, ratioValue, numerologyStep * NUM.THREE);
  const maxAllowed = minSide / NUM.THREE;
  return Math.min(raw, maxAllowed);
}

function fillBackground(ctx, width, height, color) {
  ctx.save();
  ctx.fillStyle = color;
  ctx.fillRect(0, 0, width, height);
  ctx.restore();
}

function drawVesicaField({ ctx, frame, palette, NUM }) {
  const { x, y, width, height } = frame;
  const centerX = x + width / 2;
  const centerY = y + height / 2;
  const radius = Math.min(width, height) / NUM.THREE;
  const offset = radius * 0.75;
  const lineWidth = Math.max(Math.min(width, height) / NUM.NINETYNINE, 1.2);

  ctx.save();
  ctx.strokeStyle = palette.layers[0];
  ctx.lineWidth = lineWidth;
  ctx.globalAlpha = 0.9;

  drawCircle(ctx, centerX - offset, centerY, radius);
  drawCircle(ctx, centerX + offset, centerY, radius);

  ctx.strokeStyle = palette.layers[1];
  ctx.globalAlpha = 0.6;
  const verticalSpacing = height / NUM.NINE;
  for (let step = -1; step <= 1; step += 1) {
    drawCircle(ctx, centerX, centerY + verticalSpacing * step * NUM.THREE / NUM.SEVEN, radius * 0.82);
  }

  ctx.strokeStyle = palette.layers[0];
  ctx.globalAlpha = 0.4;
  const horizontalSpacing = width / NUM.NINE;
  for (let index = -NUM.THREE; index <= NUM.THREE; index += 1) {
    const cx = centerX + horizontalSpacing * index / NUM.THREE;
    drawCircle(ctx, cx, centerY, radius * 0.42);
  }

  ctx.restore();
}

function drawTreeOfLife({ ctx, frame, palette, NUM }) {
  const { x, y, width, height } = frame;
  const columns = [x + width * 0.2, x + width * 0.5, x + width * 0.8];
  const rowStep = height / (NUM.SEVEN - 1);
  const nodeRadius = Math.max(Math.min(width, height) / NUM.ONEFORTYFOUR * NUM.THREE, 6);

  const nodes = [
    { id: "keter", col: 1, row: 0 },
    { id: "chokmah", col: 2, row: 1 },
    { id: "binah", col: 0, row: 1 },
    { id: "chesed", col: 2, row: 2 },
    { id: "geburah", col: 0, row: 2 },
    { id: "tiphareth", col: 1, row: 3 },
    { id: "netzach", col: 2, row: 4 },
    { id: "hod", col: 0, row: 4 },
    { id: "yesod", col: 1, row: 5 },
    { id: "malkuth", col: 1, row: 6 }
  ].map(node => ({
    ...node,
    x: columns[node.col],
    y: y + rowStep * node.row
  }));

  const nodeMap = new Map(nodes.map(node => [node.id, node]));
  const paths = [
    ["keter", "chokmah"], ["keter", "binah"],
    ["chokmah", "binah"], ["chokmah", "chesed"],
    ["binah", "geburah"], ["chesed", "geburah"],
    ["chesed", "tiphareth"], ["geburah", "tiphareth"],
    ["tiphareth", "netzach"], ["tiphareth", "hod"],
    ["netzach", "hod"], ["netzach", "yesod"],
    ["hod", "yesod"], ["yesod", "malkuth"],
    ["binah", "tiphareth"], ["chokmah", "tiphareth"],
    ["keter", "tiphareth"], ["chokmah", "netzach"],
    ["binah", "hod"], ["chesed", "netzach"],
    ["geburah", "hod"], ["netzach", "malkuth"],
    ["hod", "malkuth"]
  ];

  ctx.save();
  ctx.strokeStyle = palette.layers[2];
  ctx.lineWidth = Math.max(nodeRadius / NUM.THREE, 1.6);
  ctx.globalAlpha = 0.7;

  for (const [fromId, toId] of paths) {
    const from = nodeMap.get(fromId);
    const to = nodeMap.get(toId);
    if (!from || !to) {
      continue;
    }
    ctx.beginPath();
    ctx.moveTo(from.x, from.y);
    ctx.lineTo(to.x, to.y);
    ctx.stroke();
  }

  ctx.globalAlpha = 0.8;
  for (const node of nodes) {
    ctx.beginPath();
    ctx.fillStyle = withAlpha(palette.layers[5], 0.2);
    ctx.arc(node.x, node.y, nodeRadius * 1.8, 0, Math.PI * 2);
    ctx.fill();
  }

  ctx.restore();
}

function paintTreeOfLife(ctx, width, height, palette, NUM) {
  const nodes = getTreeNodes(width, height, NUM);
  const paths = getTreePaths();
  const strokeWidth = Math.max(1.2, Math.min(width, height) / (NUM.ONEFORTYFOUR / NUM.THREE));
  const nodeRadius = Math.max(6, Math.min(width, height) / NUM.NINETYNINE);
function drawTreeOfLife(ctx, { safe, palette, NUM, outerStrokePx }) {
  const nodes = computeTreeNodes(safe, NUM);
  const paths = computeTreePaths();

  const pathWidth = Math.min(outerStrokePx * 0.7, safe.pad / NUM.NINE);
  const nodeRadius = Math.min(outerStrokePx * 0.55, Math.min(safe.w, safe.h) / NUM.NINETYNINE * NUM.THREE);

  ctx.save();
  ctx.globalAlpha = 0.62;
  ctx.strokeStyle = palette.layers[1];
  ctx.lineWidth = strokeWidth;
  paths.forEach(([startId, endId]) => {
    const start = nodes[startId];
    const end = nodes[endId];
function paintTreeOfLife(ctx, { width, height, palette, NUM }) {
  const nodes = getTreeNodes(width, height, NUM);
  const paths = getTreePaths();
  const nodeRadius = Math.max(6, Math.min(width, height) / (NUM.NINETYNINE / NUM.THREE));
  const haloRadius = nodeRadius * (NUM.THIRTYTHREE / NUM.TWENTYTWO);
  const pathWidth = Math.max(1.4, Math.min(width, height) / (NUM.ONEFORTYFOUR / NUM.SEVEN));

  ctx.save();
  ctx.globalAlpha = 0.6;
  const baseSize = Math.min(width, height);
  const pathWidth = Math.max(1.1, baseSize / NUM.ONEFORTYFOUR * NUM.SEVEN / NUM.ELEVEN);
  const nodeRadius = Math.max(6, baseSize / NUM.NINETYNINE * NUM.THREE);

  ctx.save();
  ctx.globalAlpha = 0.62;
  ctx.strokeStyle = palette.layers[1];
  ctx.lineWidth = pathWidth;
  paths.forEach(([from, to]) => {
function drawTreeOfLife(ctx, width, height, lineColor, nodeColor, NUM) {
  const nodes = createTreeNodes(width, height, NUM);
  const paths = getTreePaths();
  const nodeRadius = Math.max(6, Math.min(width, height) / NUM.NINETYNINE * NUM.SEVEN);
  const strokeWidth = Math.max(1.4, Math.min(width, height) / NUM.ONEFORTYFOUR * NUM.SEVEN / NUM.ELEVEN);

  ctx.save();
  ctx.lineCap = 'round';
  ctx.lineJoin = 'round';

  // Paths are laid down first so luminous nodes do not create harsh crossings.
  ctx.globalAlpha = 0.68;
  ctx.strokeStyle = lineColor;
  ctx.lineWidth = strokeWidth;
  for (let i = 0; i < paths.length; i += 1) {
    const [from, to] = paths[i];
  ctx.strokeStyle = palette.layers[1];
function configureContext(ctx, width, height, background) {
  ctx.canvas.width = width;
  ctx.canvas.height = height;
  ctx.lineCap = "round";
  ctx.lineJoin = "round";
  ctx.fillStyle = background;
  ctx.fillRect(0, 0, width, height);
}

<<<<<<< HEAD
function drawVesicaField(ctx, { width, height, baseColor, accentColor, NUM }) {
  const cx = width / 2;
  const cy = height / 2;
  const baseRadius = Math.min(width, height) * NUM.NINE / NUM.THIRTYTHREE;
  const offset = baseRadius / NUM.THREE;

  ctx.save();
  ctx.globalAlpha = 0.28;
  ctx.lineWidth = Math.max(1.25, baseRadius / NUM.NINETYNINE * NUM.SEVEN);
  ctx.strokeStyle = baseColor;

  const offsets = [
    { x: -offset, y: 0 },
    { x: offset, y: 0 },
    { x: 0, y: -offset },
    { x: 0, y: offset }
  ];
  offsets.forEach(({ x, y }) => {
    drawCircle(ctx, cx + x, cy + y, baseRadius, { stroke: true });
  });

  // Gentle harmonic rings provide layered depth with no motion.
  ctx.globalAlpha = 0.16;
  ctx.strokeStyle = accentColor;
  for (let i = 1; i <= NUM.SEVEN; i += 1) {
    const ringRadius = baseRadius * (1 + i / (NUM.SEVEN + NUM.THREE));
    drawCircle(ctx, cx, cy, ringRadius, { stroke: true });
  }

  // Vesica grid based on 3x3 symmetry anchors the eye calmly.
  ctx.globalAlpha = 0.12;
  const gridExtent = baseRadius * (NUM.ELEVEN / NUM.NINE);
  const gridSteps = NUM.NINE;
  ctx.strokeStyle = baseColor;
  for (let i = -gridSteps; i <= gridSteps; i += 1) {
    const delta = (i / gridSteps) * gridExtent;
    drawLine(ctx, cx + delta, cy - gridExtent, cx + delta, cy + gridExtent);
    drawLine(ctx, cx - gridExtent, cy + delta, cx + gridExtent, cy + delta);
  }

  ctx.restore();
}

function drawTreeOfLife(ctx, { width, height, lineColor, haloColor, nodeColor, NUM }) {
  const nodes = getTreeNodes({ width, height, NUM });
  const paths = getTreePaths();

  ctx.save();
  ctx.globalAlpha = 0.72;
  ctx.strokeStyle = lineColor;
  const pathWidth = Math.max(1.4, Math.min(width, height) / (NUM.ONEFORTYFOUR / NUM.SEVEN));
  ctx.lineWidth = pathWidth;
  paths.forEach(([from, to]) => {
    const start = nodes[from];
    const end = nodes[to];
    if (!start || !end) {
      continue;
    }
    drawLine(ctx, start.x, start.y, end.x, end.y);
  });

  // Nodes sit on top with gentle halos for focus without harsh contrast.
  ctx.globalAlpha = 0.9;
  ctx.globalAlpha = 1;
  ctx.fillStyle = palette.ink;
  ctx.strokeStyle = palette.layers[2];
  ctx.lineWidth = Math.max(nodeRadius / NUM.SEVEN, 1);
  for (const node of nodes) {
    ctx.beginPath();
    ctx.arc(node.x, node.y, nodeRadius, 0, Math.PI * 2);
    ctx.fill();
    ctx.stroke();
  }

  ctx.globalAlpha = 0.88;
  ctx.fillStyle = palette.ink;
  ctx.strokeStyle = palette.layers[1];
  ctx.lineWidth = Math.max(1, nodeRadius / NUM.THIRTYTHREE * NUM.THREE);

  const haloRadius = nodeRadius * (NUM.THIRTYTHREE / NUM.TWENTYTWO);
  nodes.list.forEach((node) => {
    drawCircle(ctx, node.x, node.y, nodeRadius, { fill: true, stroke: true });
    ctx.globalAlpha = 0.45;
    ctx.strokeStyle = palette.layers[5];
    drawCircle(ctx, node.x, node.y, haloRadius, { stroke: true });
    ctx.globalAlpha = 0.88;
    ctx.strokeStyle = palette.layers[1];

  // Nodes are rendered after paths for clarity and calm focus.
  ctx.globalAlpha = 0.9;
  Object.values(nodes).forEach((node) => {
    ctx.fillStyle = palette.ink;
    ctx.strokeStyle = palette.layers[1];
    ctx.lineWidth = pathWidth / NUM.THREE * NUM.SEVEN;
    drawCircle(ctx, node.x, node.y, nodeRadius, { fill: true, stroke: true });

    ctx.globalAlpha = 0.48;
    ctx.strokeStyle = palette.layers[5];
    drawCircle(ctx, node.x, node.y, nodeRadius * (NUM.THIRTYTHREE / NUM.TWENTYTWO), { stroke: true });
    ctx.globalAlpha = 0.9;
function drawTreeOfLife(ctx, { width, height, lineColor, nodeFill, haloColor, NUM }) {
  const nodes = computeTreeNodes(width, height, NUM);
  const paths = getTreePaths();
  const strokeWidth = Math.max(1.4, Math.min(width, height) / (NUM.ONEFORTYFOUR / NUM.THREE));
  const nodeRadius = Math.max(6, Math.min(width, height) / (NUM.NINETYNINE / NUM.THREE));

  ctx.save();
  ctx.globalAlpha = 0.65;
  ctx.strokeStyle = lineColor;
  ctx.lineWidth = strokeWidth;
  paths.forEach(([from, to]) => {
    const start = nodes[from];
    const end = nodes[to];
    drawLine(ctx, start.x, start.y, end.x, end.y);

  // Nodes rendered last for clarity; halos explain calm focus.
  ctx.globalAlpha = 0.9;
  const nodeRadius = Math.max(10, Math.min(width, height) / NUM.THIRTYTHREE);
  nodes.forEach((node) => {
    ctx.fillStyle = nodeColor;
    drawCircle(ctx, node.x, node.y, nodeRadius, { fill: true });

    ctx.strokeStyle = haloColor;
    ctx.globalAlpha = 0.45;
    drawCircle(ctx, node.x, node.y, nodeRadius * (NUM.THIRTYTHREE / NUM.TWENTYTWO), { stroke: true });
    ctx.globalAlpha = 0.9;
  });

  // Nodes rendered last for clarity with gentle halos.
  ctx.globalAlpha = 0.88;
  nodes.forEach((node) => {
    ctx.fillStyle = nodeFill;
    fillCircle(ctx, node.x, node.y, nodeRadius);
    ctx.strokeStyle = haloColor;
    ctx.lineWidth = strokeWidth / NUM.THREE;
    ctx.globalAlpha = 0.5;
    strokeCircle(ctx, node.x, node.y, nodeRadius * (NUM.THIRTYTHREE / NUM.TWENTYTWO));
    ctx.globalAlpha = 0.88;
  });
  ctx.globalAlpha = 0.92;
  ctx.fillStyle = nodeColor;
  ctx.strokeStyle = lineColor;
  ctx.lineWidth = Math.max(1, strokeWidth / NUM.THREE);
  for (const node of Object.values(nodes)) {
    drawCircle(ctx, node.x, node.y, nodeRadius, true, true);
  }

  ctx.restore();
}

function paintFibonacciCurve(ctx, width, height, palette, NUM) {
function getTreeNodes(width, height, NUM) {
  const topMargin = height / NUM.TWENTYTWO * NUM.THREE;
  const span = height - topMargin * 2;
  const levelCount = NUM.SEVEN;
  const levelStep = span / levelCount;
  const centerX = width / 2;
  const horizontalSpread = width / NUM.THREE;
  const lateral = horizontalSpread / NUM.THREE;

  const layout = [
    { id: 'keter', level: 0, offset: 0 },
    { id: 'chokmah', level: 1, offset: 1 },
    { id: 'binah', level: 1, offset: -1 },
    { id: 'chesed', level: 2, offset: 1 },
    { id: 'gevurah', level: 2, offset: -1 },
    { id: 'tiferet', level: 3, offset: 0 },
    { id: 'netzach', level: 4, offset: 1 },
    { id: 'hod', level: 4, offset: -1 },
    { id: 'yesod', level: 5, offset: 0 },
    { id: 'malkuth', level: 6, offset: 0 }
  ];

  const nodes = {};
  layout.forEach((item) => {
    nodes[item.id] = {
      x: centerX + item.offset * lateral,
      y: topMargin + item.level * levelStep
    };
  });
  return nodes;
}

function getTreePaths() {
function computeTreeNodes(safe, NUM) {
  const marginX = safe.w / NUM.ELEVEN;
  const marginY = safe.h / NUM.THIRTYTHREE;
  const spanX = safe.w - marginX * 2;
  const spanY = safe.h - marginY * 2;
  const verticalSteps = NUM.SEVEN;

  const layout = [
    { id: 'keter', u: 0.5, level: 0 },
    { id: 'chokmah', u: 0.72, level: 1 },
    { id: 'binah', u: 0.28, level: 1 },
    { id: 'chesed', u: 0.72, level: 2 },
    { id: 'gevurah', u: 0.28, level: 2 },
    { id: 'tiferet', u: 0.5, level: 3 },
    { id: 'netzach', u: 0.72, level: 4 },
    { id: 'hod', u: 0.28, level: 4 },
    { id: 'yesod', u: 0.5, level: 5 },
    { id: 'malkuth', u: 0.5, level: 6 }
  ];

  const nodes = {};
  const list = [];
  layout.forEach((entry) => {
    const yRatio = entry.level / verticalSteps;
    const x = clamp(safe.x + marginX + spanX * entry.u, safe.x + marginX, safe.x + safe.w - marginX);
    const y = clamp(safe.y + marginY + spanY * yRatio, safe.y + marginY, safe.y + safe.h - marginY);
    const node = { id: entry.id, x, y };
    nodes[entry.id] = node;
    list.push(node);
  });

  nodes.list = list;
  return nodes;
}

function computeTreePaths() {
  return [
    ['keter', 'chokmah'],
    ['keter', 'binah'],
    ['keter', 'tiferet'],
    ['chokmah', 'binah'],
    ['chokmah', 'chesed'],
    ['chokmah', 'tiferet'],
    ['binah', 'gevurah'],
    ['binah', 'tiferet'],
    ['chesed', 'gevurah'],
    ['chesed', 'tiferet'],
    ['chesed', 'netzach'],
    ['gevurah', 'tiferet'],
    ['gevurah', 'hod'],
    ['tiferet', 'netzach'],
    ['tiferet', 'hod'],
    ['tiferet', 'yesod'],
    ['netzach', 'hod'],
    ['netzach', 'yesod'],
    ['hod', 'yesod'],
    ['netzach', 'malkuth'],
    ['hod', 'malkuth'],
    ['yesod', 'malkuth']
  ];
}

function paintFibonacciCurve(ctx, { width, height, palette, NUM }) {
  const centerX = width / 2;
  const centerY = height / 2;
  const minDim = Math.min(width, height);
  const maxRadius = minDim / (NUM.THREE / (NUM.NINE / NUM.SEVEN));
function drawFibonacciCurve(ctx, { width, height, strokeColor, markerColor, NUM }) {
function drawFibonacciCurve(ctx, { width, height, curveColor, markerColor, NUM }) {
  const phi = (1 + Math.sqrt(5)) / 2;
  const steps = NUM.ONEFORTYFOUR;
  const rotations = NUM.ELEVEN / NUM.THREE;
  const startRadius = maxRadius / Math.pow(phi, NUM.SEVEN);

  ctx.save();
  // Spiral is traced once; no animation loops to preserve ND-safe stillness.
  ctx.strokeStyle = palette.layers[2];
  ctx.globalAlpha = 0.74;
  ctx.lineWidth = Math.max(1.4, maxRadius / NUM.NINETYNINE * NUM.SEVEN);
  const steps = NUM.TWENTYTWO;
  const growthSteps = NUM.SEVEN;
  const rotations = NUM.ELEVEN / NUM.THREE;
  const startRadius = maxRadius / Math.pow(phi, growthSteps);

  ctx.save();
  ctx.strokeStyle = palette.layers[2];
  ctx.globalAlpha = 0.74;
  ctx.lineWidth = Math.max(1.2, minDim / (NUM.ONEFORTYFOUR / NUM.THREE));
  ctx.beginPath();

  for (let i = 0; i < steps; i += 1) {
    const t = i / (steps - 1);
    const angle = rotations * Math.PI * 2 * t;
    const radius = startRadius * Math.pow(phi, NUM.SEVEN * t);
function drawFibonacciCurve(ctx, { safe, palette, NUM, outerStrokePx }) {
  const centerX = safe.x + safe.w / 2;
  const centerY = safe.y + safe.h / 2;
  const maxRadius = Math.min(safe.w, safe.h) * (NUM.NINETYNINE / (NUM.ONEFORTYFOUR + NUM.NINETYNINE));
  const growthSteps = NUM.SEVEN;
  const rotations = NUM.ELEVEN / NUM.THREE;
  const samples = NUM.TWENTYTWO;
  const startRadius = maxRadius / Math.pow(GOLDEN_RATIO, growthSteps);
  const strokeWidth = Math.min(outerStrokePx * 0.6, safe.pad / NUM.ELEVEN);

  ctx.save();
  ctx.globalAlpha = 0.72;
  ctx.strokeStyle = palette.layers[2];
  ctx.lineWidth = strokeWidth;
  const rotations = NUM.ELEVEN / NUM.THREE;
  const startRadius = maxRadius / Math.pow(phi, NUM.SEVEN);

  ctx.save();
  ctx.strokeStyle = palette.layers[2];
  ctx.globalAlpha = 0.72;
  ctx.lineWidth = Math.max(1.4, maxRadius / NUM.ONEFORTYFOUR * NUM.SEVEN);
  ctx.beginPath();

  for (let i = 0; i <= samples; i += 1) {
    const t = i / samples;
    const angle = rotations * Math.PI * 2 * t;
    const radius = startRadius * Math.pow(GOLDEN_RATIO, growthSteps * t);
    const radius = startRadius * Math.pow(phi, NUM.SEVEN * t);
  const turns = NUM.NINE / NUM.THREE; // three calm turns
  const maxRadius = Math.min(width, height) / (NUM.THREE + NUM.SEVEN / NUM.ELEVEN);
  const startRadius = maxRadius / Math.pow(phi, NUM.SEVEN / NUM.THREE);
  const centerX = width * 0.34;
  const centerY = height * 0.6;

  ctx.save();
  ctx.strokeStyle = strokeColor;
  ctx.lineWidth = Math.max(1.4, maxRadius / NUM.ONEFORTYFOUR * NUM.THREE);
  ctx.globalAlpha = 0.72;
  const turns = NUM.ELEVEN / NUM.THREE; // ~3.67 turns keeps the spiral calm.
  const growth = NUM.SEVEN;
  const startRadius = Math.min(width, height) / NUM.NINETYNINE;
  const centerX = width * 0.32;
  const centerY = height * 0.6;

  ctx.save();
  ctx.strokeStyle = curveColor;
  ctx.globalAlpha = 0.82;
  ctx.lineWidth = Math.max(1.4, Math.min(width, height) / NUM.ONEFORTYFOUR * NUM.THREE);
  ctx.beginPath();

  for (let i = 0; i <= steps; i += 1) {
    const t = i / steps;
    const angle = turns * Math.PI * 2 * t;
    const radius = startRadius * Math.pow(phi, NUM.SEVEN * t / NUM.THREE);
function drawFibonacciCurve(ctx, width, height, color, NUM) {
  const centerX = width / 2;
  const centerY = height / 2;
  const phi = (1 + Math.sqrt(5)) / 2;
  const rotations = NUM.ELEVEN / NUM.THREE; // ~3.66 turns for calm flow.
  const segments = NUM.NINETYNINE;
  const growthSteps = NUM.SEVEN;
  const maxRadius = Math.min(width, height) / NUM.THREE;
  const startRadius = maxRadius / Math.pow(phi, growthSteps);
  ctx.restore();
}

function drawFibonacciCurve({ ctx, frame, palette, NUM }) {
  const { x, y, width, height } = frame;
  const segments = Math.max(NUM.TWENTYTWO, 12);
  const center = {
    x: x + width * 0.32,
    y: y + height * 0.68
  };
  const startRadius = Math.min(width, height) / NUM.SEVEN;
  const thetaStep = Math.PI / NUM.ELEVEN;

  ctx.save();
  ctx.strokeStyle = palette.layers[3];
  ctx.lineWidth = Math.max(startRadius / NUM.THREE, 1.4);
  ctx.globalAlpha = 0.9;
  ctx.beginPath();

  for (let i = 0; i <= segments; i += 1) {
    const t = i / segments;
    const angle = rotations * Math.PI * 2 * t;
    const radius = startRadius * Math.pow(phi, growthSteps * t);
    const x = centerX + Math.cos(angle) * radius;
    const y = centerY + Math.sin(angle) * radius;
    const theta = turns * Math.PI * 2 * t;
    const radius = startRadius * Math.pow(phi, growth * t);
    const x = centerX + Math.cos(theta) * radius;
    const y = centerY + Math.sin(theta) * radius;
    if (i === 0) {
      ctx.moveTo(x, y);
  for (let index = 0; index <= segments; index += 1) {
    const theta = index * thetaStep;
    const radius = startRadius * Math.pow(GOLDEN_RATIO, theta / (Math.PI * 2));
    const px = center.x + Math.cos(theta) * radius;
    const py = center.y - Math.sin(theta) * radius;
    if (index === 0) {
      ctx.moveTo(px, py);
    } else {
      ctx.lineTo(px, py);
    }
  }

  ctx.stroke();
  ctx.restore();
}

function drawHelixLattice({ ctx, frame, palette, NUM }) {
  const { x, y, width, height } = frame;
  const centerX = x + width * 0.72;
  const amplitude = width / NUM.SEVEN;
  const steps = Math.max(NUM.ONEFORTYFOUR, 90);
  const period = Math.PI * NUM.THREE;

  const markerCount = NUM.NINE;
  const markerRadius = Math.min(strokeWidth * 0.9, safe.pad / NUM.THIRTYTHREE * NUM.THREE);
  ctx.fillStyle = palette.layers[2];
  ctx.globalAlpha = 0.45;
  // Small markers stabilise focus without animation pulses.
  const markerCount = NUM.NINE;
  const markerRadius = Math.max(3, maxRadius / NUM.ONEFORTYFOUR * NUM.THREE);
  ctx.globalAlpha = 0.52;
  ctx.fillStyle = color;
  for (let i = 1; i <= markerCount; i += 1) {
    const t = i / (markerCount + 1);
    const angle = rotations * Math.PI * 2 * t;
    const radius = startRadius * Math.pow(GOLDEN_RATIO, growthSteps * t);
    const x = centerX + Math.cos(angle) * radius;
    const y = centerY + Math.sin(angle) * radius;
    drawCircle(ctx, x, y, markerRadius, { fill: true });
  // Anchor markers give gentle focus with no motion cues.
  const markerCount = NUM.NINE;
  const markerRadius = Math.max(3, maxRadius / NUM.ONEFORTYFOUR * NUM.THREE);
  ctx.fillStyle = markerColor;
  ctx.globalAlpha = 0.55;
  for (let i = 1; i <= markerCount; i += 1) {
    const t = i / (markerCount + 1);
    const angle = turns * Math.PI * 2 * t;
    const radius = startRadius * Math.pow(phi, NUM.SEVEN * t / NUM.THREE);
    const x = centerX + Math.cos(angle) * radius;
    const y = centerY + Math.sin(angle) * radius;
    fillCircle(ctx, x, y, markerRadius);
    drawCircle(ctx, x, y, markerRadius, true, false);
  // Calm markers along the curve reinforce numerology touch points.
  const markerCount = NUM.NINE;
  const markerRadius = Math.max(3, Math.min(width, height) / NUM.ONEFORTYFOUR * NUM.THREE);
  ctx.fillStyle = markerColor;
  ctx.globalAlpha = 0.55;
  for (let i = 1; i <= markerCount; i += 1) {
    const t = i / (markerCount + 1);
    const theta = turns * Math.PI * 2 * t;
    const radius = startRadius * Math.pow(phi, growth * t);
    const x = centerX + Math.cos(theta) * radius;
    const y = centerY + Math.sin(theta) * radius;
    drawCircle(ctx, x, y, markerRadius, { fill: true });
  }

  ctx.restore();
}

function drawHelixLattice(ctx, { safe, palette, NUM, outerStrokePx }) {
  const steps = NUM.ONEFORTYFOUR;
  const frequency = NUM.THREE;
  const centerX = safe.x + safe.w / 2;
  const topY = safe.y;
  const amplitude = Math.min(safe.w / (NUM.NINE + NUM.SEVEN), safe.w / 6);
  const strandWidth = Math.min(outerStrokePx * 0.66, safe.pad / NUM.NINE);

  const strandA = [];
  const strandB = [];
  for (let i = 0; i <= steps; i += 1) {
    const t = i / steps;
    const angle = t * Math.PI * 2 * frequency;
    const y = topY + safe.h * t;
  ctx.restore();
}

function paintHelixLattice(ctx, { width, height, palette, NUM }) {
  const samples = Math.max(NUM.ONEFORTYFOUR, 2);
  const topMargin = height / NUM.ELEVEN;
  const bottomMargin = height / NUM.ELEVEN;
  const verticalSpan = height - topMargin - bottomMargin;
  const amplitude = Math.min(width / NUM.SEVEN, width / NUM.THIRTYTHREE * NUM.ELEVEN / NUM.NINE);
  const turns = NUM.THIRTYTHREE / NUM.ELEVEN;
  const centerX = width / 2;

  const strandA = [];
  const strandB = [];
  for (let i = 0; i < samples; i += 1) {
    const t = i / (samples - 1);
    const angle = turns * Math.PI * 2 * t;
    const y = topMargin + verticalSpan * t;
    const xA = centerX + Math.sin(angle) * amplitude;
    const xB = centerX + Math.sin(angle + Math.PI) * amplitude;
    strandA.push({ x: xA, y });
    strandB.push({ x: xB, y });
  }

  ctx.save();
  ctx.globalAlpha = 0.82;
  ctx.strokeStyle = palette.layers[3];
  ctx.lineWidth = Math.max(1.1, width / (NUM.ONEFORTYFOUR * NUM.SEVEN));
  drawPolyline(ctx, strandA);

  ctx.strokeStyle = palette.layers[4];
  drawPolyline(ctx, strandB);

  ctx.globalAlpha = 0.38;
  ctx.strokeStyle = palette.layers[5];
  ctx.lineWidth = Math.max(0.8, width / (NUM.ONEFORTYFOUR * NUM.ELEVEN));
  const rungStep = Math.max(1, Math.floor(sampleCount / NUM.TWENTYTWO));
  for (let i = 0; i < sampleCount; i += rungStep) {
    const start = strandA[i];
    const end = strandB[i];
    drawLine(ctx, start.x, start.y, end.x, end.y);
  }
=======
function drawVesicaField(ctx, { width, height, primary, secondary, grid, NUM }) {
  const centerX = width / 2;
  const centerY = height / 2;
  const radius = Math.min(width, height) / NUM.THIRTYTHREE * NUM.NINE;
  const offset = radius * (NUM.SEVEN / NUM.TWENTYTWO);

  ctx.save();
  ctx.globalAlpha = 0.32;
  ctx.fillStyle = primary;
  drawCircle(ctx, centerX - offset, centerY, radius, { fill: true });
  ctx.fillStyle = secondary;
  drawCircle(ctx, centerX + offset, centerY, radius, { fill: true });

  ctx.globalAlpha = 0.18;
  ctx.strokeStyle = primary;
  ctx.lineWidth = Math.max(1.25, radius / NUM.NINETYNINE * NUM.SEVEN);
  const ringCount = NUM.SEVEN;
  for (let i = 1; i <= ringCount; i += 1) {
    const ringRadius = radius * (1 + i / (ringCount + NUM.THREE));
    drawCircle(ctx, centerX, centerY, ringRadius, { stroke: true });
  }

  ctx.globalAlpha = 0.14;
  ctx.strokeStyle = grid;
  const gridExtent = radius * (NUM.ELEVEN / NUM.NINE);
  const steps = NUM.NINE;
  for (let i = -steps; i <= steps; i += 1) {
    const offsetRatio = i / steps;
    const x = centerX + offsetRatio * gridExtent;
    const y = centerY + offsetRatio * gridExtent;
    drawLine(ctx, x, centerY - gridExtent, x, centerY + gridExtent);
    drawLine(ctx, centerX - gridExtent, y, centerX + gridExtent, y);
  }

  ctx.restore();
}

function drawTreeOfLife(ctx, { width, height, lineColor, nodeFill, haloColor, NUM }) {
  const nodes = getTreeNodes(width, height, NUM);
  const nodeMap = new Map(nodes.map((node) => [node.id, node]));
  const paths = getTreePaths();

  const lineWidth = Math.max(1.2, Math.min(width, height) / (NUM.ONEFORTYFOUR / (NUM.TWENTYTWO / NUM.ELEVEN)));
  const nodeRadius = Math.max(6, Math.min(width, height) / NUM.NINETYNINE * (NUM.THREE / NUM.TWENTYTWO * NUM.ELEVEN));

  ctx.save();
  ctx.globalAlpha = 0.66;
  ctx.strokeStyle = lineColor;
  ctx.lineWidth = lineWidth;
  for (let i = 0; i < paths.length; i += 1) {
    const [startId, endId] = paths[i];
    const start = nodeMap.get(startId);
    const end = nodeMap.get(endId);
    if (!start || !end) {
      continue;
    }
    drawLine(ctx, start.x, start.y, end.x, end.y);
  }

  ctx.globalAlpha = 0.88;
  ctx.fillStyle = nodeFill;
  ctx.strokeStyle = lineColor;
  ctx.lineWidth = lineWidth / NUM.THREE;
  nodes.forEach((node) => {
    drawCircle(ctx, node.x, node.y, nodeRadius, { fill: true });
  });

  ctx.globalAlpha = 0.42;
  ctx.strokeStyle = haloColor;
  nodes.forEach((node) => {
    drawCircle(ctx, node.x, node.y, nodeRadius * (NUM.THIRTYTHREE / NUM.TWENTYTWO), { stroke: true });
  });
>>>>>>> c716daee

  // Strand anchors use small nodes to echo the Tree-of-Life layer.
  ctx.globalAlpha = 0.9;
  ctx.fillStyle = palette.ink;
  const endRadius = Math.max(4, width / NUM.ONEFORTYFOUR);
  [strandA[0], strandB[0], strandA[strandA.length - 1], strandB[strandB.length - 1]].forEach((point) => {
    drawCircle(ctx, point.x, point.y, endRadius, { fill: true });
  });

  ctx.restore();
}

function getTreeNodes(width, height, NUM) {
<<<<<<< HEAD
  const topMargin = height / NUM.TWENTYTWO * NUM.THREE;
  const bottomMargin = height - topMargin;
  const verticalSpan = bottomMargin - topMargin;
  const step = verticalSpan / NUM.SEVEN;
  const centerX = width / 2;
  const lateral = width / NUM.THREE;
  const offsetX = lateral / NUM.THREE;

  return {
    keter: { x: centerX, y: topMargin },
    chokmah: { x: centerX + offsetX, y: topMargin + step },
    binah: { x: centerX - offsetX, y: topMargin + step },
    chesed: { x: centerX + offsetX, y: topMargin + step * 2 },
    gevurah: { x: centerX - offsetX, y: topMargin + step * 2 },
    tiferet: { x: centerX, y: topMargin + step * 3 },
    netzach: { x: centerX + offsetX, y: topMargin + step * 4 },
    hod: { x: centerX - offsetX, y: topMargin + step * 4 },
    yesod: { x: centerX, y: topMargin + step * 5 },
    malkuth: { x: centerX, y: topMargin + step * 6 }
  };
=======
  const marginX = width / NUM.NINETYNINE * NUM.ELEVEN;
  const marginY = height / NUM.NINETYNINE * NUM.ELEVEN;
  const usableWidth = width - marginX * 2;
  const usableHeight = height - marginY * 2;

  const layout = [
    { id: "keter", u: 0.5, v: 0.04 },
    { id: "chokmah", u: 0.74, v: 0.18 },
    { id: "binah", u: 0.26, v: 0.18 },
    { id: "chesed", u: 0.72, v: 0.34 },
    { id: "gevurah", u: 0.28, v: 0.34 },
    { id: "tiferet", u: 0.5, v: 0.5 },
    { id: "netzach", u: 0.78, v: 0.66 },
    { id: "hod", u: 0.22, v: 0.66 },
    { id: "yesod", u: 0.5, v: 0.82 },
    { id: "malkuth", u: 0.5, v: 0.96 }
  ];

  return layout.map((node) => ({
    id: node.id,
    x: marginX + node.u * usableWidth,
    y: marginY + node.v * usableHeight
  }));
>>>>>>> c716daee
}

function getTreePaths() {
  return [
    ["keter", "chokmah"],
    ["keter", "binah"],
    ["keter", "tiferet"],
    ["chokmah", "binah"],
    ["chokmah", "chesed"],
    ["chokmah", "tiferet"],
    ["binah", "gevurah"],
    ["binah", "tiferet"],
    ["chesed", "gevurah"],
    ["chesed", "tiferet"],
    ["chesed", "netzach"],
    ["gevurah", "tiferet"],
    ["gevurah", "hod"],
    ["tiferet", "netzach"],
    ["tiferet", "hod"],
    ["tiferet", "yesod"],
    ["netzach", "hod"],
    ["netzach", "yesod"],
    ["hod", "yesod"],
    ["netzach", "malkuth"],
    ["hod", "malkuth"],
    ["yesod", "malkuth"]
  ];
<<<<<<< HEAD
}

function drawCircle(ctx, x, y, radius, modes) {
  ctx.beginPath();
  ctx.arc(x, y, radius, 0, Math.PI * 2);
  if (modes && modes.fill) {
    ctx.fill();
  }
  if (modes && modes.stroke) {
function paintHelixLattice(ctx, { width, height, palette, NUM }) {
  const minDim = Math.min(width, height);
  const spanX = width * (NUM.NINE / NUM.ELEVEN);
  const marginX = (width - spanX) / 2;
  const centerY = height / 2;
  const amplitude = minDim / (NUM.SEVEN + NUM.THREE / NUM.ELEVEN);
  const samples = NUM.ONEFORTYFOUR;
  const strandALines = [];
  const strandBLines = [];

  ctx.save();
  ctx.lineWidth = Math.max(1.1, minDim / (NUM.ONEFORTYFOUR / NUM.SEVEN));
  ctx.globalAlpha = 0.82;

  for (let i = 0; i < samples; i += 1) {
    const t = samples === 1 ? 0 : i / (samples - 1);
    const x = marginX + spanX * t;
    const phase = Math.PI * (NUM.NINE / NUM.THREE) * t;
    const yA = centerY + Math.sin(phase) * amplitude;
    const yB = centerY + Math.sin(phase + Math.PI) * amplitude;
    strandALines.push({ x, y: yA });
    strandBLines.push({ x, y: yB });
  }

  ctx.strokeStyle = palette.layers[3];
  drawPolyline(ctx, strandALines);

  ctx.strokeStyle = palette.layers[4];
  drawPolyline(ctx, strandBLines);

  // Static rungs bind the strands; spacing uses numerology counts to avoid visual noise.
  ctx.strokeStyle = palette.layers[5];
  ctx.globalAlpha = 0.46;
  const rungStep = Math.max(1, Math.floor(samples / NUM.THIRTYTHREE));
  for (let i = 0; i < samples; i += rungStep) {
    const a = strandALines[i];
    const b = strandBLines[i];
  const leftPath = [];
  const rightPath = [];
  for (let index = 0; index <= steps; index += 1) {
    const t = index / steps;
    const angle = t * period;
    const vertical = y + t * height;
    const offset = Math.sin(angle) * amplitude;
    leftPath.push({ x: centerX - offset, y: vertical });
    rightPath.push({ x: centerX + offset, y: vertical });
  }

  ctx.save();
  ctx.strokeStyle = palette.layers[4];
  ctx.lineWidth = Math.max(width / NUM.NINETYNINE, 1.2);
  drawPolyline(ctx, leftPath);
  drawPolyline(ctx, rightPath);

  ctx.strokeStyle = palette.layers[5];
  ctx.lineWidth = Math.max(width / NUM.ONEFORTYFOUR, 0.9);
  const rungStep = Math.max(1, Math.floor(steps / NUM.TWENTYTWO));
  for (let index = 0; index <= steps; index += rungStep) {
    const left = leftPath[index];
    const right = rightPath[index];
    if (!left || !right) {
      continue;
    }
    ctx.beginPath();
    ctx.moveTo(left.x, left.y);
    ctx.lineTo(right.x, right.y);
    ctx.stroke();
  }

  ctx.restore();
}

function drawSafeFrameOverlay({ ctx, frame }) {
  ctx.save();
  ctx.strokeStyle = "rgba(255, 255, 255, 0.28)";
  ctx.setLineDash([8, 8]);
  ctx.lineWidth = 1;
  ctx.setLineDash([8, 6]);
  ctx.strokeRect(safe.x, safe.y, safe.w, safe.h);
  ctx.restore();
function drawHelixLattice(ctx, { width, height, strandColorA, strandColorB, rungColor, NUM }) {
  const topMargin = height / NUM.NINE;
  const bottomMargin = height / NUM.NINE;
  const usableHeight = height - topMargin - bottomMargin;
  const centerX = width * 0.68;
  const amplitude = width / NUM.ELEVEN;
  const steps = NUM.ONEFORTYFOUR;
  const turns = NUM.THREE;
=======
}

function drawFibonacciCurve(ctx, { width, height, stroke, marker, NUM }) {
  const phi = (1 + Math.sqrt(5)) / 2;
  const steps = NUM.TWENTYTWO;
  const turns = NUM.NINE / NUM.THREE;
  const startRadius = Math.min(width, height) / NUM.THREE / Math.pow(phi, NUM.SEVEN);
  const centerX = width * 0.32;
  const centerY = height * 0.58;

  ctx.save();
  ctx.globalAlpha = 0.74;
  ctx.strokeStyle = stroke;
  ctx.lineWidth = Math.max(1.4, Math.min(width, height) / NUM.ONEFORTYFOUR * NUM.THREE);
  ctx.beginPath();
>>>>>>> c716daee

  const strandA = [];
  const strandB = [];
  for (let i = 0; i <= steps; i += 1) {
    const t = i / steps;
    const angle = turns * Math.PI * 2 * t;
<<<<<<< HEAD
    const y = topMargin + usableHeight * t;
    const xA = centerX + Math.sin(angle) * amplitude;
    const xB = centerX + Math.sin(angle + Math.PI) * amplitude;
    strandA.push({ x: xA, y });
    strandB.push({ x: xB, y });
  }

  ctx.save();
  const strandWidth = Math.max(1.4, width / NUM.ONEFORTYFOUR * NUM.SEVEN / NUM.NINE);
  ctx.globalAlpha = 0.7;
  tracePolyline(ctx, strandA, strandColorA, strandWidth);
  tracePolyline(ctx, strandB, strandColorB, strandWidth);

  // Cross rungs every ~22 segments for balanced lattice depth.
  const rungStep = Math.max(2, Math.floor(steps / NUM.TWENTYTWO));
  ctx.globalAlpha = 0.4;
  ctx.strokeStyle = rungColor;
  ctx.lineWidth = Math.max(1, strandWidth / NUM.THREE);
  for (let i = 0; i <= steps; i += rungStep) {
    const a = strandA[i];
    const b = strandB[i];
    drawLine(ctx, a.x, a.y, b.x, b.y);
=======
    const radius = startRadius * Math.pow(phi, NUM.SEVEN * t);
    const x = centerX + Math.cos(angle) * radius;
    const y = centerY + Math.sin(angle) * radius;
    if (i === 0) {
      ctx.moveTo(x, y);
    } else {
      ctx.lineTo(x, y);
    }
  }
  ctx.stroke();

  ctx.globalAlpha = 0.5;
  ctx.fillStyle = marker;
  const markerCount = NUM.SEVEN;
  const markerRadius = Math.max(3, Math.min(width, height) / NUM.ONEFORTYFOUR * NUM.THREE);
  for (let i = 1; i <= markerCount; i += 1) {
    const t = i / (markerCount + 1);
    const angle = turns * Math.PI * 2 * t;
    const radius = startRadius * Math.pow(phi, NUM.SEVEN * t);
    const x = centerX + Math.cos(angle) * radius;
    const y = centerY + Math.sin(angle) * radius;
    drawCircle(ctx, x, y, markerRadius, { fill: true });
>>>>>>> c716daee
  }

  ctx.restore();
}

<<<<<<< HEAD
function getTreeNodes({ width, height, NUM }) {
  const marginX = width / NUM.TWENTYTWO * (NUM.THIRTYTHREE / NUM.TWENTYTWO);
  const marginY = height / NUM.TWENTYTWO * (NUM.THIRTYTHREE / NUM.TWENTYTWO);
  const usableWidth = width - marginX * 2;
  const usableHeight = height - marginY * 2;
  const layout = [
    { u: 0.5, v: 0.02 },
    { u: 0.72, v: 0.14 },
    { u: 0.28, v: 0.14 },
    { u: 0.72, v: 0.3 },
    { u: 0.28, v: 0.3 },
    { u: 0.5, v: 0.46 },
    { u: 0.78, v: 0.62 },
    { u: 0.22, v: 0.62 },
    { u: 0.5, v: 0.78 },
    { u: 0.5, v: 0.94 }
  ];
  return layout.map((pos) => ({
    x: marginX + pos.u * usableWidth,
    y: marginY + pos.v * usableHeight
  }));
}

function getTreePaths() {
  return [
    [0, 1], [0, 2], [0, 5],
    [1, 2], [1, 3], [1, 5],
    [2, 4], [2, 5],
    [3, 4], [3, 5], [3, 6],
    [4, 5], [4, 7],
    [5, 6], [5, 7], [5, 8],
    [6, 8], [6, 9],
    [7, 8], [7, 9],
    [8, 9], [6, 7]
  ];
}

function tracePolyline(ctx, points, strokeStyle, lineWidth) {
  if (!points.length) {
    return;
  }
  ctx.strokeStyle = strokeStyle;
  ctx.lineWidth = lineWidth;
  ctx.beginPath();
  ctx.moveTo(points[0].x, points[0].y);
  for (let i = 1; i < points.length; i += 1) {
    const point = points[i];
    ctx.lineTo(point.x, point.y);
  }
  ctx.stroke();
}

function drawCircle(ctx, cx, cy, radius, options = {}) {
function createTreeNodes(width, height, NUM) {
  const marginX = width / NUM.NINETYNINE * NUM.ELEVEN;
  const marginY = height / NUM.NINETYNINE * NUM.ELEVEN;
  const usableWidth = width - marginX * 2;
  const usableHeight = height - marginY * 2;
  const layout = [
    { id: 'keter', u: 0.5, v: 0.04 },
    { id: 'chokmah', u: 0.72, v: 0.18 },
    { id: 'binah', u: 0.28, v: 0.18 },
    { id: 'chesed', u: 0.74, v: 0.32 },
    { id: 'gevurah', u: 0.26, v: 0.32 },
    { id: 'tiferet', u: 0.5, v: 0.48 },
    { id: 'netzach', u: 0.68, v: 0.64 },
    { id: 'hod', u: 0.32, v: 0.64 },
    { id: 'yesod', u: 0.5, v: 0.8 },
    { id: 'malkuth', u: 0.5, v: 0.94 }
  ];

  const nodes = {};
  for (let i = 0; i < layout.length; i += 1) {
    const entry = layout[i];
    nodes[entry.id] = {
      x: marginX + entry.u * usableWidth,
      y: marginY + entry.v * usableHeight
    };
  }
  return nodes;
}

function getTreePaths() {
  return [
    ['keter', 'chokmah'],
    ['keter', 'binah'],
    ['keter', 'tiferet'],
    ['chokmah', 'binah'],
    ['chokmah', 'chesed'],
    ['chokmah', 'tiferet'],
    ['binah', 'gevurah'],
    ['binah', 'tiferet'],
    ['chesed', 'gevurah'],
    ['chesed', 'tiferet'],
    ['chesed', 'netzach'],
    ['gevurah', 'tiferet'],
    ['gevurah', 'hod'],
    ['tiferet', 'netzach'],
    ['tiferet', 'hod'],
    ['tiferet', 'yesod'],
    ['netzach', 'hod'],
    ['netzach', 'yesod'],
    ['hod', 'yesod'],
    ['netzach', 'malkuth'],
    ['hod', 'malkuth'],
    ['yesod', 'malkuth']
  ];
}

function drawCircle(ctx, cx, cy, radius, fill, stroke) {
  ctx.beginPath();
  ctx.arc(cx, cy, radius, 0, Math.PI * 2);
  if (fill) {
    ctx.fill();
  }
  if (stroke) {
function drawCircle(ctx, x, y, radius, options = {}) {
  ctx.beginPath();
  ctx.arc(x, y, radius, 0, Math.PI * 2);
  if (options.fill) {
    ctx.fill();
  }
  if (options.stroke) {
    ctx.fill();
  }
  if (stroke) {
    ctx.stroke();
  }
}

function drawLine(ctx, x1, y1, x2, y2) {
  ctx.beginPath();
  ctx.moveTo(x1, y1);
  ctx.lineTo(x2, y2);
  ctx.stroke();
}

function drawPolyline(ctx, points) {
  if (!points || points.length === 0) {
function drawPolyline(ctx, points) {
function drawHelixLattice(ctx, { width, height, strandColorA, strandColorB, rungColor, NUM }) {
  const samples = NUM.ONEFORTYFOUR;
  const topMargin = height / NUM.ELEVEN;
  const bottomMargin = height - topMargin;
  const usableHeight = bottomMargin - topMargin;
  const centerX = width / 2;
  const amplitude = width / NUM.NINE;
  const turns = NUM.THREE;

  const strandA = [];
  const strandB = [];
  for (let i = 0; i <= samples; i += 1) {
    const t = i / samples;
    const angle = turns * Math.PI * 2 * t;
    const y = topMargin + usableHeight * t;
    const xA = centerX + Math.sin(angle) * amplitude;
    const xB = centerX + Math.sin(angle + Math.PI) * amplitude;
    strandA.push({ x: xA, y });
    strandB.push({ x: xB, y });
  }

  ctx.save();
  ctx.lineWidth = Math.max(1.2, width / NUM.ONEFORTYFOUR * NUM.THREE);
  ctx.globalAlpha = 0.7;
  strokePolyline(ctx, strandA, strandColorA);
  strokePolyline(ctx, strandB, strandColorB);

  // Cross rungs follow 33/66 cadence for steady rhythm.
  const rungStep = Math.max(2, Math.floor(samples / NUM.THIRTYTHREE));
  ctx.strokeStyle = rungColor;
  ctx.globalAlpha = 0.45;
  for (let i = 0; i <= samples; i += rungStep) {
    const a = strandA[i];
    const b = strandB[i];
=======
function drawHelixLattice(ctx, { width, height, strandA, strandB, rung, NUM }) {
  const samples = NUM.ONEFORTYFOUR;
  const turns = NUM.THREE;
  const topMargin = height / NUM.ELEVEN;
  const span = height - topMargin * 2;
  const centerX = width / 2;
  const amplitude = width / NUM.NINE;

  const pathA = [];
  const pathB = [];
  for (let i = 0; i <= samples; i += 1) {
    const t = i / samples;
    const angle = turns * Math.PI * 2 * t;
    const y = topMargin + span * t;
    const xA = centerX + Math.sin(angle) * amplitude;
    const xB = centerX + Math.sin(angle + Math.PI) * amplitude;
    pathA.push({ x: xA, y });
    pathB.push({ x: xB, y });
  }

  ctx.save();
  ctx.globalAlpha = 0.72;
  ctx.lineWidth = Math.max(1.3, Math.min(width, height) / NUM.ONEFORTYFOUR * NUM.SEVEN);
  drawPolyline(ctx, pathA, strandA);
  drawPolyline(ctx, pathB, strandB);

  ctx.globalAlpha = 0.38;
  ctx.strokeStyle = rung;
  ctx.lineWidth = Math.max(1, Math.min(width, height) / NUM.ONEFORTYFOUR * NUM.THREE);
  const rungStep = Math.max(2, Math.floor(samples / NUM.THIRTYTHREE));
  for (let i = 0; i <= samples; i += rungStep) {
    const a = pathA[i];
    const b = pathB[i];
>>>>>>> c716daee
    if (!a || !b) {
      continue;
    }
    drawLine(ctx, a.x, a.y, b.x, b.y);
  }

  ctx.strokeRect(frame.x, frame.y, frame.width, frame.height);
  ctx.restore();
}

<<<<<<< HEAD
function drawCircle(ctx, cx, cy, radius) {
  ctx.beginPath();
  ctx.arc(cx, cy, radius, 0, Math.PI * 2);
  ctx.stroke();
}

function drawPolyline(ctx, points) {
=======
function drawCircle(ctx, cx, cy, radius, options = {}) {
  ctx.beginPath();
  ctx.arc(cx, cy, radius, 0, Math.PI * 2);
  if (options.fill) {
    ctx.fill();
  }
  if (options.stroke) {
    ctx.stroke();
  }
}

function drawLine(ctx, x1, y1, x2, y2) {
  ctx.beginPath();
  ctx.moveTo(x1, y1);
  ctx.lineTo(x2, y2);
  ctx.stroke();
}

function drawPolyline(ctx, points, strokeStyle) {
>>>>>>> c716daee
  if (!points.length) {
    return;
  }
  ctx.beginPath();
  ctx.moveTo(points[0].x, points[0].y);
  for (let index = 1; index < points.length; index += 1) {
    const point = points[index];
    ctx.lineTo(point.x, point.y);
  }
  ctx.stroke();
<<<<<<< HEAD
}

function clamp(value, min, max) {
  return Math.min(Math.max(value, min), max);
}

function buildProvenance({ width, height, safe, outerStrokePx }) {
  const aspectValue = width / height;
  const phiDelta = Math.abs(aspectValue - GOLDEN_RATIO);
  const aspect = phiDelta < 0.02 ? 'phi' : Number(aspectValue.toFixed(3));
  return {
    render: {
      canvas: { w: width, h: height, aspect, aspect_value: Number(aspectValue.toFixed(6)) },
      clearspace_px: safe.pad,
      safe_frame: { x: safe.x, y: safe.y, w: safe.w, h: safe.h }
    },
    policy: {
      clearspace_min_ratio: CLEARSPACE_MIN_RATIO,
      clearspace_min_px: CLEARSPACE_MIN_PX,
      stroke_multiplier: STROKE_MULTIPLIER,
      padding_law: 'v1.0',
      outer_stroke_px: Number(outerStrokePx.toFixed(3))
    }
  };
}

export { computeSafeFrame };
function getTreeNodes({ width, height, NUM }) {
  const centerX = width / 2;
  const topMargin = height / NUM.ELEVEN;
  const bottomMargin = height / NUM.ELEVEN;
  const verticalSpan = height - topMargin - bottomMargin;
  const verticalStep = verticalSpan / (NUM.SEVEN - 1);
  const offsetMinor = width / NUM.NINE;
  const offsetMajor = width / NUM.SEVEN;

  return {
    keter: { x: centerX, y: topMargin },
    chokmah: { x: centerX + offsetMinor, y: topMargin + verticalStep },
    binah: { x: centerX - offsetMinor, y: topMargin + verticalStep },
    chesed: { x: centerX + offsetMajor, y: topMargin + verticalStep * 2 },
    gevurah: { x: centerX - offsetMajor, y: topMargin + verticalStep * 2 },
    tiferet: { x: centerX, y: topMargin + verticalStep * 3 },
    netzach: { x: centerX + offsetMajor, y: topMargin + verticalStep * 4 },
    hod: { x: centerX - offsetMajor, y: topMargin + verticalStep * 4 },
    yesod: { x: centerX, y: topMargin + verticalStep * 5 },
    malkuth: { x: centerX, y: topMargin + verticalStep * 6 }
  };
}

function getTreePaths() {
  return [
    ["keter", "chokmah"],
    ["keter", "binah"],
    ["keter", "tiferet"],
    ["chokmah", "binah"],
    ["chokmah", "chesed"],
    ["chokmah", "tiferet"],
    ["binah", "gevurah"],
    ["binah", "tiferet"],
    ["chesed", "gevurah"],
    ["chesed", "tiferet"],
    ["chesed", "netzach"],
    ["gevurah", "tiferet"],
    ["gevurah", "hod"],
    ["tiferet", "netzach"],
    ["tiferet", "hod"],
    ["tiferet", "yesod"],
    ["netzach", "hod"],
    ["netzach", "yesod"],
    ["hod", "yesod"],
    ["netzach", "malkuth"],
    ["hod", "malkuth"],
    ["yesod", "malkuth"]
  ];
  ctx.beginPath();
  ctx.moveTo(x1, y1);
  ctx.lineTo(x2, y2);
  ctx.stroke();
}

function isValidColor(value) {
  return typeof value === "string" && value.trim().length > 0;
function withAlpha(hex, alpha) {
  if (typeof hex !== "string" || hex[0] !== "#") {
    return hex;
  }
  const value = hex.slice(1);
  if (value.length === 6) {
    return `rgba(${parseInt(value.slice(0, 2), 16)}, ${parseInt(value.slice(2, 4), 16)}, ${parseInt(value.slice(4, 6), 16)}, ${alpha})`;
  }
  return hex;
=======
>>>>>>> c716daee
}<|MERGE_RESOLUTION|>--- conflicted
+++ resolved
@@ -1,6 +1,5 @@
 /*
   helix-renderer.mjs
-<<<<<<< HEAD
   ND-safe static renderer that paints four sacred geometry layers without motion.
   Layer order preserves calm depth:
     1) Vesica field (intersecting circles) grounds the space.
@@ -18,7 +17,6 @@
   All helpers are small pure functions that only rely on arguments to stay deterministic.
   Each helper is a pure function fed only through arguments so edits stay predictable.
   Comments explain the sensory-safe choices: soft contrast, no animation, deterministic ratios.
-=======
   ND-safe static renderer for layered sacred geometry.
 
   Layer order preserves calm depth:
@@ -29,7 +27,6 @@
 
   Every helper is a small pure function. No animation loops are used so the
   study stays trauma-informed and ND-safe.
->>>>>>> c716daee
 */
 
 const DEFAULT_PALETTE = Object.freeze({
@@ -39,14 +36,11 @@
 });
 
 const DEFAULT_NUM = Object.freeze({
-<<<<<<< HEAD
 const DEFAULT_NUMERLOGY = Object.freeze({
   layers: ["#6f9bff", "#5bd6c9", "#8ef7c3", "#ffd27f", "#f5a3ff", "#d4d7ff"]
 });
 
 const DEFAULT_NUM = Object.freeze({
-=======
->>>>>>> c716daee
   THREE: 3,
   SEVEN: 7,
   NINE: 9,
@@ -66,7 +60,6 @@
     return { ok: false, reason: "no-context" };
   }
 
-<<<<<<< HEAD
   const width = Math.max(1, Math.floor(options.width ?? ctx.canvas.width ?? 1440));
   const height = Math.max(1, Math.floor(options.height ?? ctx.canvas.height ?? 900));
   const palette = normalisePalette(options.palette);
@@ -95,12 +88,10 @@
     width: Math.max(1, width - clearspace * 2),
     height: Math.max(1, height - clearspace * 2)
   };
-=======
   const width = normaliseDimension(options.width, ctx.canvas?.width ?? 1440);
   const height = normaliseDimension(options.height, ctx.canvas?.height ?? 900);
   const palette = normalisePalette(options.palette);
   const NUM = normaliseNumerology(options.NUM);
->>>>>>> c716daee
 
   ctx.save();
   ctx.lineCap = "round";
@@ -143,8 +134,6 @@
     NUM
   });
 
-<<<<<<< HEAD
-=======
   drawVesicaField(ctx, {
     width,
     height,
@@ -154,14 +143,12 @@
     NUM
   });
 
->>>>>>> c716daee
   drawTreeOfLife(ctx, {
     width,
     height,
     lineColor: palette.layers[2],
     nodeFill: palette.ink,
     haloColor: palette.layers[5],
-<<<<<<< HEAD
     NUM
   });
 
@@ -180,36 +167,28 @@
     strandColorB: palette.layers[5],
     haloColor: palette.layers[3],
     nodeColor: palette.ink,
-=======
->>>>>>> c716daee
     NUM
   });
 
   drawFibonacciCurve(ctx, {
     width,
     height,
-<<<<<<< HEAD
     curveColor: palette.layers[4],
     markerColor: palette.layers[3],
-=======
     stroke: palette.layers[3],
     marker: palette.layers[4],
->>>>>>> c716daee
     NUM
   });
 
   drawHelixLattice(ctx, {
     width,
     height,
-<<<<<<< HEAD
     strandColorA: palette.layers[5],
     strandColorB: palette.layers[0],
     rungColor: palette.layers[2],
-=======
     strandA: palette.layers[4],
     strandB: palette.layers[5],
     rung: palette.layers[2],
->>>>>>> c716daee
     NUM
   });
   const width = sanitiseDimension(config.width, ctx.canvas ? ctx.canvas.width : 1440);
@@ -250,7 +229,6 @@
   };
 }
 
-<<<<<<< HEAD
 function sanitiseDimension(value, fallback) {
   if (Number.isFinite(value) && value > 0) {
     return value;
@@ -264,7 +242,6 @@
 function setCanvasSize(canvas, width, height) {
   if (!canvas) {
     return;
-=======
 function normaliseDimension(value, fallback) {
   if (Number.isFinite(value) && value > 0) {
     return value;
@@ -279,7 +256,6 @@
   const layers = palette.layers.slice(0, DEFAULT_PALETTE.layers.length);
   while (layers.length < DEFAULT_PALETTE.layers.length) {
     layers.push(DEFAULT_PALETTE.layers[layers.length]);
->>>>>>> c716daee
   }
   canvas.width = width;
   canvas.height = height;
@@ -293,7 +269,6 @@
     ? input.layers.slice(0, DEFAULT_PALETTE.layers.length)
     : DEFAULT_PALETTE.layers;
   return {
-<<<<<<< HEAD
     bg: typeof input.bg === "string" ? input.bg : DEFAULT_PALETTE.bg,
     ink: typeof input.ink === "string" ? input.ink : DEFAULT_PALETTE.ink,
     layers: layers.concat(DEFAULT_PALETTE.layers).slice(0, DEFAULT_PALETTE.layers.length)
@@ -316,7 +291,6 @@
 function mergePalette(palette) {
   if (!palette) {
     return DEFAULT_PALETTE;
-=======
     bg: palette.bg || DEFAULT_PALETTE.bg,
     ink: palette.ink || DEFAULT_PALETTE.ink,
     layers
@@ -326,7 +300,6 @@
 function normaliseNumerology(NUM) {
   if (!NUM) {
     return DEFAULT_NUM;
->>>>>>> c716daee
   }
   const layers = [];
   for (let i = 0; i < DEFAULT_PALETTE.layers.length; i += 1) {
@@ -341,7 +314,6 @@
 function mergeNumerology(NUM = {}) {
   const merged = {};
   for (const key of Object.keys(DEFAULT_NUM)) {
-<<<<<<< HEAD
     merged[key] = Number.isFinite(source[key]) ? source[key] : DEFAULT_NUM[key];
 function normaliseNumerology(overrides) {
   const merged = {};
@@ -363,9 +335,7 @@
     if (Number.isFinite(input[key])) {
       merged[key] = input[key];
     }
-=======
     merged[key] = Number.isFinite(NUM[key]) ? NUM[key] : DEFAULT_NUM[key];
->>>>>>> c716daee
   }
   return Object.freeze(merged);
 }
@@ -550,7 +520,6 @@
   ctx.fillRect(0, 0, width, height);
 }
 
-<<<<<<< HEAD
 function drawVesicaField(ctx, { width, height, baseColor, accentColor, NUM }) {
   const cx = width / 2;
   const cy = height / 2;
@@ -1048,7 +1017,6 @@
     const end = strandB[i];
     drawLine(ctx, start.x, start.y, end.x, end.y);
   }
-=======
 function drawVesicaField(ctx, { width, height, primary, secondary, grid, NUM }) {
   const centerX = width / 2;
   const centerY = height / 2;
@@ -1121,7 +1089,6 @@
   nodes.forEach((node) => {
     drawCircle(ctx, node.x, node.y, nodeRadius * (NUM.THIRTYTHREE / NUM.TWENTYTWO), { stroke: true });
   });
->>>>>>> c716daee
 
   // Strand anchors use small nodes to echo the Tree-of-Life layer.
   ctx.globalAlpha = 0.9;
@@ -1135,7 +1102,6 @@
 }
 
 function getTreeNodes(width, height, NUM) {
-<<<<<<< HEAD
   const topMargin = height / NUM.TWENTYTWO * NUM.THREE;
   const bottomMargin = height - topMargin;
   const verticalSpan = bottomMargin - topMargin;
@@ -1156,7 +1122,6 @@
     yesod: { x: centerX, y: topMargin + step * 5 },
     malkuth: { x: centerX, y: topMargin + step * 6 }
   };
-=======
   const marginX = width / NUM.NINETYNINE * NUM.ELEVEN;
   const marginY = height / NUM.NINETYNINE * NUM.ELEVEN;
   const usableWidth = width - marginX * 2;
@@ -1180,7 +1145,6 @@
     x: marginX + node.u * usableWidth,
     y: marginY + node.v * usableHeight
   }));
->>>>>>> c716daee
 }
 
 function getTreePaths() {
@@ -1208,7 +1172,6 @@
     ["hod", "malkuth"],
     ["yesod", "malkuth"]
   ];
-<<<<<<< HEAD
 }
 
 function drawCircle(ctx, x, y, radius, modes) {
@@ -1306,7 +1269,6 @@
   const amplitude = width / NUM.ELEVEN;
   const steps = NUM.ONEFORTYFOUR;
   const turns = NUM.THREE;
-=======
 }
 
 function drawFibonacciCurve(ctx, { width, height, stroke, marker, NUM }) {
@@ -1322,14 +1284,12 @@
   ctx.strokeStyle = stroke;
   ctx.lineWidth = Math.max(1.4, Math.min(width, height) / NUM.ONEFORTYFOUR * NUM.THREE);
   ctx.beginPath();
->>>>>>> c716daee
 
   const strandA = [];
   const strandB = [];
   for (let i = 0; i <= steps; i += 1) {
     const t = i / steps;
     const angle = turns * Math.PI * 2 * t;
-<<<<<<< HEAD
     const y = topMargin + usableHeight * t;
     const xA = centerX + Math.sin(angle) * amplitude;
     const xB = centerX + Math.sin(angle + Math.PI) * amplitude;
@@ -1352,7 +1312,6 @@
     const a = strandA[i];
     const b = strandB[i];
     drawLine(ctx, a.x, a.y, b.x, b.y);
-=======
     const radius = startRadius * Math.pow(phi, NUM.SEVEN * t);
     const x = centerX + Math.cos(angle) * radius;
     const y = centerY + Math.sin(angle) * radius;
@@ -1375,13 +1334,11 @@
     const x = centerX + Math.cos(angle) * radius;
     const y = centerY + Math.sin(angle) * radius;
     drawCircle(ctx, x, y, markerRadius, { fill: true });
->>>>>>> c716daee
   }
 
   ctx.restore();
 }
 
-<<<<<<< HEAD
 function getTreeNodes({ width, height, NUM }) {
   const marginX = width / NUM.TWENTYTWO * (NUM.THIRTYTHREE / NUM.TWENTYTWO);
   const marginY = height / NUM.TWENTYTWO * (NUM.THIRTYTHREE / NUM.TWENTYTWO);
@@ -1556,7 +1513,6 @@
   for (let i = 0; i <= samples; i += rungStep) {
     const a = strandA[i];
     const b = strandB[i];
-=======
 function drawHelixLattice(ctx, { width, height, strandA, strandB, rung, NUM }) {
   const samples = NUM.ONEFORTYFOUR;
   const turns = NUM.THREE;
@@ -1590,7 +1546,6 @@
   for (let i = 0; i <= samples; i += rungStep) {
     const a = pathA[i];
     const b = pathB[i];
->>>>>>> c716daee
     if (!a || !b) {
       continue;
     }
@@ -1601,7 +1556,6 @@
   ctx.restore();
 }
 
-<<<<<<< HEAD
 function drawCircle(ctx, cx, cy, radius) {
   ctx.beginPath();
   ctx.arc(cx, cy, radius, 0, Math.PI * 2);
@@ -1609,7 +1563,6 @@
 }
 
 function drawPolyline(ctx, points) {
-=======
 function drawCircle(ctx, cx, cy, radius, options = {}) {
   ctx.beginPath();
   ctx.arc(cx, cy, radius, 0, Math.PI * 2);
@@ -1629,7 +1582,6 @@
 }
 
 function drawPolyline(ctx, points, strokeStyle) {
->>>>>>> c716daee
   if (!points.length) {
     return;
   }
@@ -1640,7 +1592,6 @@
     ctx.lineTo(point.x, point.y);
   }
   ctx.stroke();
-<<<<<<< HEAD
 }
 
 function clamp(value, min, max) {
@@ -1733,6 +1684,4 @@
     return `rgba(${parseInt(value.slice(0, 2), 16)}, ${parseInt(value.slice(2, 4), 16)}, ${parseInt(value.slice(4, 6), 16)}, ${alpha})`;
   }
   return hex;
-=======
->>>>>>> c716daee
 }