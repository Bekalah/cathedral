--- conflicted
+++ resolved
@@ -1,7 +1,6 @@
 /*
   helix-renderer.mjs
   ND-safe static renderer for layered sacred geometry.
-<<<<<<< HEAD
 
   Layer order is intentional to preserve calm depth:
     1. Vesica field (grounding lattice of intersecting circles)
@@ -141,7 +140,6 @@
     ctx.beginPath();
     ctx.moveTo(centerX - gridExtent, centerY + offset);
     ctx.lineTo(centerX + gridExtent, centerY + offset);
-=======
 
   Layer order (outer to inner) is intentional:
     1) Vesica field provides the calm backdrop.
@@ -254,14 +252,12 @@
     ctx.beginPath();
     ctx.moveTo(cx - radius, y);
     ctx.lineTo(cx + radius, y);
->>>>>>> 128c2a1f
-    ctx.stroke();
-  }
-
-  ctx.restore();
-}
-
-<<<<<<< HEAD
+    ctx.stroke();
+  }
+
+  ctx.restore();
+}
+
 function drawTreeOfLife(ctx, { width, height, lineColor, nodeColor, NUM }) {
   const topMargin = height / NUM.TWENTYTWO * NUM.THREE;
   const verticalSpan = height - topMargin * 2;
@@ -322,7 +318,6 @@
     const end = nodeMap.get(endId);
     if (!start || !end) {
       continue;
-=======
 function paintTreeOfLife(ctx, { width, height, palette, NUM }) {
   const nodes = getTreeNodes({ width, height, NUM });
   const paths = getTreePaths();
@@ -340,13 +335,11 @@
     const end = nodes[to];
     if (!start || !end) {
       return;
->>>>>>> 128c2a1f
     }
     ctx.beginPath();
     ctx.moveTo(start.x, start.y);
     ctx.lineTo(end.x, end.y);
     ctx.stroke();
-<<<<<<< HEAD
   }
 
   ctx.globalAlpha = 0.88;
@@ -361,7 +354,6 @@
     ctx.fill();
     ctx.stroke();
   }
-=======
   });
 
   // Nodes rendered last for clarity; gentle halos avoid harsh focus.
@@ -376,12 +368,10 @@
     ctx.globalAlpha = 0.92;
     ctx.strokeStyle = palette.layers[2];
   });
->>>>>>> 128c2a1f
-
-  ctx.restore();
-}
-
-<<<<<<< HEAD
+
+  ctx.restore();
+}
+
 function drawFibonacciCurve(ctx, { width, height, color, NUM }) {
   const centerX = width / 2;
   const centerY = height / 2;
@@ -439,7 +429,6 @@
   const amplitude = width / NUM.NINE;
   const steps = NUM.ONEFORTYFOUR;
   const turns = NUM.THREE; // three full twists for symbolic balance.
-=======
 function getTreeNodes({ width, height, NUM }) {
   const marginX = width / NUM.NINETYNINE * NUM.ELEVEN;
   const marginY = height / NUM.NINETYNINE * NUM.ELEVEN;
@@ -487,13 +476,11 @@
   const centerX = width * 0.3;
   const centerY = height * 0.6;
   const points = [];
->>>>>>> 128c2a1f
 
   const pointsA = [];
   const pointsB = [];
   for (let i = 0; i <= steps; i += 1) {
     const t = i / steps;
-<<<<<<< HEAD
     const angle = turns * Math.PI * 2 * t;
     const y = topMargin + helixHeight * t;
     const xA = centerX + Math.sin(angle) * amplitude;
@@ -516,7 +503,6 @@
   for (let i = 0; i <= steps; i += rungInterval) {
     const a = pointsA[i];
     const b = pointsB[i];
-=======
     const theta = totalTheta * t;
     const radius = baseRadius * Math.exp(growth * theta);
     const x = centerX + radius * Math.cos(theta);
@@ -568,7 +554,6 @@
   for (let i = 0; i <= strandSamples; i += rungStep) {
     const a = strandA[i];
     const b = strandB[i];
->>>>>>> 128c2a1f
     if (!a || !b) {
       continue;
     }
@@ -581,7 +566,6 @@
   ctx.restore();
 }
 
-<<<<<<< HEAD
 function drawCircleOutline(ctx, x, y, radius) {
   ctx.beginPath();
   ctx.arc(x, y, radius, 0, Math.PI * 2);
@@ -589,7 +573,6 @@
 }
 
 function drawPolyline(ctx, points, strokeStyle) {
-=======
 function drawCircle(ctx, cx, cy, radius, options = {}) {
   ctx.beginPath();
   ctx.arc(cx, cy, radius, 0, Math.PI * 2);
@@ -602,7 +585,6 @@
 }
 
 function tracePolyline(ctx, points) {
->>>>>>> 128c2a1f
   if (!points.length) {
     return;
   }
