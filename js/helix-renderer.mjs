/*
  helix-renderer.mjs
  Static renderer that respects ND-safe guidance: no motion, layered geometry, and clear comments explaining why.

  Layer order sustains calm depth:
    1) Vesica field primes the space with intersecting circles.
    2) Tree-of-Life scaffold anchors ten sephirot and twenty-two paths.
    3) Fibonacci spiral adds phi-based growth without any motion.
    4) Double-helix lattice introduces mirrored strands for vertical balance.

  All helpers are small pure functions so the geometry stays deterministic.
  Layer order preserves calm depth:
    1. Vesica field grounds the canvas with soft symmetry.
    2. Tree-of-Life scaffold anchors the nodes and paths.
    3. Fibonacci spiral introduces gentle phi-guided flow without motion.
    4. Double-helix lattice adds static depth with mirrored strands.

  All drawing helpers are pure; no animation loops or side effects beyond the
  supplied canvas context. Comments explain ND-safe choices for future editors.
  ND-safe static renderer for layered sacred geometry.

<<<<<<< HEAD
  Layer order respects calm depth:
    1. Vesica field (intersecting circles hold the ground)
    2. Tree-of-Life scaffold (nodes and 22 paths)
    3. Fibonacci curve (phi spiral without motion)
    4. Double helix lattice (mirrored strands sampled at 144 points)

  Pure helpers keep changes predictable and avoid accidental animation loops.
=======
  Layer order honours calm depth:
    1. Vesica field anchors the scene with gentle symmetry.
    2. Tree-of-Life scaffold provides the 10 nodes and 22 paths.
    3. Fibonacci spiral adds a single phi-guided curve.
    4. Double-helix lattice establishes layered geometry without motion.

  All helpers are small pure functions that only rely on arguments to stay deterministic.
>>>>>>> a0763cbe
*/

const DEFAULT_PALETTE = Object.freeze({
  bg: "#0b0b12",
  ink: "#e8e8f0",
<<<<<<< HEAD
  layers: ["#6f9bff", "#74f1ff", "#8ef7c3", "#ffd27f", "#f5a3ff", "#d4d7ff"]
  Layer order preserves calm depth:
    1. Vesica field (foundation lattice)
    2. Tree-of-Life scaffold (nodes and paths)
    3. Fibonacci curve (log spiral polyline)
    4. Double-helix lattice (mirrored strands with static rungs)

  Each helper is a pure function fed only through arguments. No globals, no hidden state, no animation loops.
*/
  Clearspace Law v1.0 is enforced by computing a safe frame inset before
  rendering any layer. All coordinates stay inside that rectangle so no
  geometry touches the canvas edge. Layer order preserves calm depth:
    1. Vesica field (grounding lattice)
    2. Tree-of-Life scaffold (nodes + paths)
    3. Fibonacci curve (phi-based spiral, static)
    4. Double-helix lattice (mirrored strands)

  Each helper is a small pure function that only consumes its arguments.
  Comments explain ND-safe choices: no animation, soft contrast, and
  consistent ratios derived from the requested numerology constants.
*/

const CLEARSPACE_MIN_RATIO = 0.07;
const CLEARSPACE_MIN_PX = 24;
const STROKE_MULTIPLIER = 1.0;
const GOLDEN_RATIO = (1 + Math.sqrt(5)) / 2;

const FALLBACK_PALETTE = Object.freeze({
  Static ND-safe renderer for the Cosmic Helix layers.

  Layer order preserves calm depth:
    1. Vesica field establishes the grounding lattice.
    2. Tree-of-Life scaffold links nodes for narrative structure.
    3. Fibonacci curve adds phi-driven flow without animation.
    4. Double-helix lattice brings vertical resonance with 144 samples.

  Every helper is a small pure function so the renderer stays deterministic.
*/

const DEFAULT_PALETTE = Object.freeze({

const FALLBACK_PALETTE = Object.freeze({
  bg: '#0b0b12',
  ink: '#e8e8f0',
  layers: ['#6f9bff', '#74f1ff', '#8ef7c3', '#ffd27f', '#f5a3ff', '#d4d7ff']
});

const DEFAULT_NUM = Object.freeze({
const DEFAULT_NUMERLOGY = Object.freeze({
=======
  layers: ["#6f9bff", "#5bd6c9", "#8ef7c3", "#ffd27f", "#f5a3ff", "#d4d7ff"]
});

const DEFAULT_NUM = Object.freeze({
>>>>>>> a0763cbe
  THREE: 3,
  SEVEN: 7,
  NINE: 9,
  ELEVEN: 11,
  TWENTYTWO: 22,
  THIRTYTHREE: 33,
  NINETYNINE: 99,
  ONEFORTYFOUR: 144
});

const LAYER_COUNT = DEFAULT_PALETTE.layers.length;

export function renderHelix(ctx, config = {}) {
  if (!ctx) {
    return { ok: false, reason: 'no-context', palette: FALLBACK_PALETTE, NUM: FALLBACK_NUM };
  }

  const width = sanitiseDimension(options.width, ctx.canvas.width, 1440);
  const height = sanitiseDimension(options.height, ctx.canvas.height, 900);
  const palette = selectPalette(options.palette);
  const NUM = selectNumerology(options.NUM);
  const width = sanitiseDimension(options.width, ctx.canvas.width || 1440);
  const height = sanitiseDimension(options.height, ctx.canvas.height || 900);
  const palette = normalisePalette(options.palette);
  const NUM = normaliseNumerology(options.NUM);
    return null;
  }

<<<<<<< HEAD
  const width = Math.max(1, Math.floor(options.width ?? ctx.canvas.width ?? 1440));
  const height = Math.max(1, Math.floor(options.height ?? ctx.canvas.height ?? 900));
  const palette = normalisePalette(options.palette);
  const NUM = ensureNumerology(options.NUM);
  const debugOverlay = Boolean(options.debugOverlay);
  const width = Number.isFinite(options.width) ? options.width : ctx.canvas.width || 1440;
  const height = Number.isFinite(options.height) ? options.height : ctx.canvas.height || 900;
  const palette = normalisePalette(options.palette);
  const NUM = normaliseNumerology(options.NUM);
=======
  const width = normaliseDimension(options.width, ctx.canvas?.width || 1440);
  const height = normaliseDimension(options.height, ctx.canvas?.height || 900);
  const palette = mergePalette(options.palette);
  const NUM = mergeNumerology(options.NUM);
>>>>>>> a0763cbe

  const outerStrokePx = computeOuterStroke(width, height);
  const safe = computeSafeFrame(width, height, outerStrokePx);
  const width = Number.isFinite(config.width) ? config.width : ctx.canvas.width || 1440;
  const height = Number.isFinite(config.height) ? config.height : ctx.canvas.height || 900;
  const palette = normalisePalette(config.palette);
  const NUM = ensureNumerology(config.NUM);

  setCanvasSize(ctx.canvas, width, height);
  ctx.save();
<<<<<<< HEAD
  configureContext(ctx);

  fillBackground(ctx, width, height, palette.bg);
  paintVesicaField(ctx, width, height, palette, NUM);
  paintTreeOfLife(ctx, width, height, palette, NUM);
  paintFibonacciCurve(ctx, width, height, palette, NUM);
  paintHelixLattice(ctx, width, height, palette, NUM);
  prepareCanvas(ctx, width, height, palette.bg);

  const shared = { width, height, palette, NUM };

  paintVesicaField(ctx, shared);
  paintTreeOfLife(ctx, shared);
  paintFibonacciCurve(ctx, shared);
  paintHelixLattice(ctx, shared);
  paintVesicaField(ctx, { width, height, palette, NUM });
  paintTreeOfLife(ctx, { width, height, palette, NUM });
  paintFibonacciCurve(ctx, { width, height, palette, NUM });
  paintHelixLattice(ctx, { width, height, palette, NUM });

  ctx.restore();
  return { ok: true, palette, NUM };
}

function sanitiseDimension(value, fallback) {
  if (Number.isFinite(value) && value > 0) {
    return value;
  }
  return Number.isFinite(fallback) && fallback > 0 ? fallback : 1;
  ctx.canvas.width = width;
  ctx.canvas.height = height;
  ctx.lineCap = 'round';
  ctx.lineJoin = 'round';

  ctx.fillStyle = palette.bg;
  ctx.fillRect(0, 0, width, height);

  drawVesicaField(ctx, { safe, palette, NUM, outerStrokePx });
  drawTreeOfLife(ctx, { safe, palette, NUM, outerStrokePx });
  drawFibonacciCurve(ctx, { safe, palette, NUM, outerStrokePx });
  drawHelixLattice(ctx, { safe, palette, NUM, outerStrokePx });

  if (debugOverlay) {
    drawSafeFrameOverlay(ctx, safe);
  }
  ctx.canvas.width = width;
  ctx.canvas.height = height;

  // Calm background wash; drawn once to avoid flicker.
  ctx.fillStyle = palette.bg;
  ctx.fillRect(0, 0, width, height);

  drawVesicaField(ctx, {
    width,
    height,
    colorA: palette.layers[0],
    colorB: palette.layers[1],
    accent: palette.layers[5],
    NUM
  });

=======
  configureContext(ctx, width, height, palette.bg);

  drawVesicaField(ctx, {
    width,
    height,
    baseColor: palette.layers[0],
    accentColor: palette.layers[1],
    NUM
  });

>>>>>>> a0763cbe
  drawTreeOfLife(ctx, {
    width,
    height,
    lineColor: palette.layers[2],
<<<<<<< HEAD
    nodeFill: palette.ink,
    haloColor: palette.layers[5],
    NUM
  });

  drawFibonacciCurve(ctx, {
    width,
    height,
    strokeColor: palette.layers[3],
    markerColor: palette.layers[4],
    NUM
  });

  drawHelixLattice(ctx, {
    width,
    height,
    strandColorA: palette.layers[4],
    strandColorB: palette.layers[5],
=======
    haloColor: palette.layers[3],
    nodeColor: palette.ink,
    NUM
  });

  drawFibonacciCurve(ctx, {
    width,
    height,
    curveColor: palette.layers[4],
    markerColor: palette.layers[3],
    NUM
  });

  drawHelixLattice(ctx, {
    width,
    height,
    strandColorA: palette.layers[5],
    strandColorB: palette.layers[0],
>>>>>>> a0763cbe
    rungColor: palette.layers[2],
    NUM
  });
  const width = sanitiseDimension(config.width, ctx.canvas ? ctx.canvas.width : 1440);
  const height = sanitiseDimension(config.height, ctx.canvas ? ctx.canvas.height : 900);
  const palette = normalisePalette(config.palette);
  const numerology = normaliseNumerology(config.numerology || config.NUM);

  ctx.canvas.width = width;
  ctx.canvas.height = height;
  ctx.save();

  paintBackground(ctx, width, height, palette.bg);
  drawVesicaField(ctx, width, height, palette.layers[0], numerology);
  drawTreeOfLife(ctx, width, height, palette.layers[1], palette.ink, numerology);
  drawFibonacciCurve(ctx, width, height, palette.layers[2], numerology);
  drawHelixLattice(
    ctx,
    width,
    height,
    palette.layers[3],
    palette.layers[4],
    palette.layers[5],
    numerology
  );

  ctx.restore();

  return buildProvenance({ width, height, safe, outerStrokePx });

  ctx.restore();
  return { ok: true, palette, NUM };
}

<<<<<<< HEAD
function sanitiseDimension(value, fallback) {
  if (Number.isFinite(value) && value > 0) {
    return value;
  }
  return Number.isFinite(fallback) && fallback > 0 ? fallback : 1;
}

function sanitiseDimension(value, fallback, hardDefault) {
  if (Number.isFinite(value) && value > 0) {
    return value;
  }
  if (Number.isFinite(fallback) && fallback > 0) {
    return fallback;
  }
  return hardDefault;
}

function setCanvasSize(canvas, width, height) {
  canvas.width = width;
  canvas.height = height;
}

function configureContext(ctx) {
  ctx.lineCap = "round";
  ctx.lineJoin = "round";
  ctx.imageSmoothingEnabled = true;
}

function selectPalette(palette) {
  if (!palette || !Array.isArray(palette.layers)) {
    return DEFAULT_PALETTE;
  }

  const layers = palette.layers.slice(0, DEFAULT_PALETTE.layers.length);
  while (layers.length < DEFAULT_PALETTE.layers.length) {
function sanitiseDimension(value, fallback) {
  if (Number.isFinite(value) && value > 0) {
    return value;
  }
  return fallback;
}

function normalisePalette(palette) {
  if (!palette) {
    return DEFAULT_PALETTE;
  }
  const layers = Array.isArray(palette.layers)
    ? palette.layers.slice(0, LAYER_COUNT)
    : [];
  while (layers.length < LAYER_COUNT) {
    layers.push(DEFAULT_PALETTE.layers[layers.length]);
  }

  return {
    bg: palette.bg || DEFAULT_PALETTE.bg,
    ink: palette.ink || DEFAULT_PALETTE.ink,
    layers
  };
}

function selectNumerology(source) {
  if (!source) {
    return DEFAULT_NUM;
function normaliseNumerology(NUM) {
  if (!NUM) {
    return FALLBACK_NUM;
=======
function normaliseDimension(value, fallback) {
  if (Number.isFinite(value) && value > 0) {
    return value;
  }
  return fallback;
}

function mergePalette(palette) {
  if (!palette) {
    return DEFAULT_PALETTE;
  }
  const layers = [];
  for (let i = 0; i < DEFAULT_PALETTE.layers.length; i += 1) {
    const custom = palette.layers && palette.layers[i];
    layers.push(isValidColor(custom) ? custom : DEFAULT_PALETTE.layers[i]);
>>>>>>> a0763cbe
  }
  const bg = isValidColor(palette.bg) ? palette.bg : DEFAULT_PALETTE.bg;
  const ink = isValidColor(palette.ink) ? palette.ink : DEFAULT_PALETTE.ink;
  return { bg, ink, layers };
}

function mergeNumerology(NUM = {}) {
  const merged = {};
  for (const key of Object.keys(DEFAULT_NUM)) {
<<<<<<< HEAD
    merged[key] = Number.isFinite(source[key]) ? source[key] : DEFAULT_NUM[key];
function normaliseNumerology(overrides) {
  const merged = {};
  const source = overrides || {};
  for (const key of Object.keys(DEFAULT_NUM)) {
    const value = Number(source[key]);
    merged[key] = Number.isFinite(value) ? value : DEFAULT_NUM[key];
function normaliseNumerology(input) {
  if (!input) {
    return DEFAULT_NUMERLOGY;
  }
  const result = {};
  for (const key of Object.keys(DEFAULT_NUMERLOGY)) {
    result[key] = Number.isFinite(input[key]) ? input[key] : DEFAULT_NUMERLOGY[key];
=======
    const value = Number(NUM[key]);
    merged[key] = Number.isFinite(value) ? value : DEFAULT_NUM[key];
>>>>>>> a0763cbe
  }
  return result;
}

<<<<<<< HEAD
function fillBackground(ctx, width, height, color) {
function paintBackground(ctx, width, height, color) {
  ctx.fillStyle = color;
  ctx.fillRect(0, 0, width, height);
}

function paintVesicaField(ctx, width, height, palette, NUM) {
  const centerX = width / 2;
  const centerY = height / 2;
  const radius = Math.min(width, height) * (NUM.NINE / NUM.THIRTYTHREE);

  ctx.save();
  ctx.strokeStyle = palette.layers[0];
  ctx.globalAlpha = 0.32;
  ctx.lineWidth = Math.max(1.25, radius / NUM.NINETYNINE * NUM.SEVEN);

  const offsets = [
    { x: -radius / NUM.THREE, y: 0 },
    { x: radius / NUM.THREE, y: 0 },
    { x: 0, y: -radius / NUM.THREE },
    { x: 0, y: radius / NUM.THREE }
  ];

  offsets.forEach((offset) => {
    drawCircle(ctx, centerX + offset.x, centerY + offset.y, radius, { stroke: true });
  });

  // Harmonic rings reinforce depth without motion cues.
  ctx.strokeStyle = palette.layers[5];
  ctx.globalAlpha = 0.24;
  for (let i = 1; i <= NUM.SEVEN; i += 1) {
    const scale = 1 + i / (NUM.NINE + NUM.THREE);
    drawCircle(ctx, centerX, centerY, radius * scale, { stroke: true });
  }

  // Vesica grid anchored to a 3x3 symmetry using numerology steps.
  ctx.strokeStyle = palette.layers[0];
  ctx.globalAlpha = 0.18;
  const gridExtent = radius * (NUM.ELEVEN / NUM.NINE);
  const steps = NUM.NINE;
  for (let i = -steps; i <= steps; i += 1) {
    const offset = (i / steps) * gridExtent;
    drawLine(ctx, centerX + offset, centerY - gridExtent, centerX + offset, centerY + gridExtent);
    drawLine(ctx, centerX - gridExtent, centerY + offset, centerX + gridExtent, centerY + offset);
function prepareCanvas(ctx, width, height, background) {
  ctx.canvas.width = width;
  ctx.canvas.height = height;
  ctx.lineCap = 'round';
  ctx.lineJoin = 'round';
  ctx.setTransform(1, 0, 0, 1, 0, 0);
  ctx.fillStyle = background;
  ctx.fillRect(0, 0, width, height);
}

function paintVesicaField(ctx, { width, height, palette, NUM }) {
  const minDim = Math.min(width, height);
  const centerX = width / 2;
  const centerY = height / 2;
  const baseRadius = minDim / (NUM.THIRTYTHREE / NUM.NINE);
  const offset = baseRadius * (NUM.SEVEN / NUM.TWENTYTWO);

  ctx.save();
  ctx.globalAlpha = 0.34;
  ctx.strokeStyle = palette.layers[0];
  ctx.lineWidth = Math.max(1.2, baseRadius / NUM.NINETYNINE * NUM.SEVEN);

  const anchors = [
    { x: centerX - offset, y: centerY },
    { x: centerX + offset, y: centerY },
    { x: centerX, y: centerY - offset },
    { x: centerX, y: centerY + offset }
  ];
  anchors.forEach((anchor) => {
    drawCircle(ctx, anchor.x, anchor.y, baseRadius, { stroke: true });
  });

  // Harmonic rings maintain layered depth without motion or flashing.
  ctx.strokeStyle = palette.layers[5];
  ctx.globalAlpha = 0.18;
  const ringSteps = NUM.SEVEN;
  for (let i = 1; i <= ringSteps; i += 1) {
    const scale = 1 + i / (ringSteps + NUM.THREE);
    drawCircle(ctx, centerX, centerY, baseRadius * scale, { stroke: true });
  }

  // Vesica grid anchors 3x3 symmetry. Calm opacity prevents sensory overload.
  ctx.globalAlpha = 0.22;
  ctx.strokeStyle = palette.layers[0];
  const gridRadius = baseRadius * (NUM.ELEVEN / NUM.NINE);
  const segments = NUM.NINE;
  for (let i = -segments; i <= segments; i += 1) {
    const offsetRatio = i / segments;
    const x = centerX + offsetRatio * gridRadius;
    const y = centerY + offsetRatio * gridRadius;
    drawLine(ctx, x, centerY - gridRadius, x, centerY + gridRadius);
    drawLine(ctx, centerX - gridRadius, y, centerX + gridRadius, y);
function computeOuterStroke(width, height) {
  const numerator = Math.max(width, height);
  const divisor = FALLBACK_NUM.ONEFORTYFOUR / (FALLBACK_NUM.THIRTYTHREE / FALLBACK_NUM.ELEVEN);
  const base = numerator / divisor;
  return Math.max(2, base);
}

function computeSafeFrame(width, height, outerStrokePx) {
  const padCandidate = CLEARSPACE_MIN_RATIO * Math.min(width, height);
  const pad = Math.max(padCandidate, CLEARSPACE_MIN_PX, outerStrokePx * STROKE_MULTIPLIER);
  return { x: pad, y: pad, w: width - 2 * pad, h: height - 2 * pad, pad };
}

function drawVesicaField(ctx, { safe, palette, NUM, outerStrokePx }) {
  const centerX = safe.x + safe.w / 2;
  const centerY = safe.y + safe.h / 2;
  const baseRadius = Math.min(safe.w, safe.h) * (NUM.NINE / NUM.THIRTYTHREE);
  const separation = baseRadius * (NUM.SEVEN / NUM.TWENTYTWO);
  const gridSpan = baseRadius * (NUM.THIRTYTHREE / NUM.TWENTYTWO);
  const strokeWidth = Math.min(outerStrokePx * 0.75, safe.pad / NUM.SEVEN);

  ctx.save();
  ctx.globalAlpha = 0.34;
  ctx.strokeStyle = palette.layers[0];
  ctx.lineWidth = strokeWidth;

  const offsets = [
    { x: -separation, y: 0 },
    { x: separation, y: 0 },
    { x: 0, y: -separation },
    { x: 0, y: separation }
  ];
  offsets.forEach((offset) => {
    drawCircle(ctx, centerX + offset.x, centerY + offset.y, baseRadius, { stroke: true });
  });

  const ringCount = NUM.SEVEN;
  for (let i = 1; i <= ringCount; i += 1) {
    const scale = 1 + (i / (NUM.NINE + NUM.THREE));
    ctx.globalAlpha = 0.18 + i * 0.02;
    drawCircle(ctx, centerX, centerY, baseRadius * scale, { stroke: true });
  }

  const top = Math.max(safe.y, centerY - gridSpan);
  const bottom = Math.min(safe.y + safe.h, centerY + gridSpan);
  const left = Math.max(safe.x, centerX - gridSpan);
  const right = Math.min(safe.x + safe.w, centerX + gridSpan);
  const gridSteps = NUM.NINE;

  ctx.globalAlpha = 0.16;
  for (let i = -gridSteps; i <= gridSteps; i += 1) {
    const ratio = i / gridSteps;
    const x = centerX + ratio * (gridSpan * (NUM.ELEVEN / NUM.NINE));
    const clampedX = clamp(x, left, right);
    ctx.beginPath();
    ctx.moveTo(clampedX, top);
    ctx.lineTo(clampedX, bottom);
    ctx.stroke();

    const y = centerY + ratio * (gridSpan * (NUM.ELEVEN / NUM.NINE));
    const clampedY = clamp(y, top, bottom);
    ctx.beginPath();
    ctx.moveTo(left, clampedY);
    ctx.lineTo(right, clampedY);
    ctx.stroke();
function paintVesicaField(ctx, { width, height, palette, NUM }) {
  const radius = Math.min(width, height) * NUM.NINE / NUM.THIRTYTHREE;
  const centerX = width / 2;
  const centerY = height / 2;
  const axialOffset = radius / NUM.THREE;
  const circleCenters = [
    { x: centerX - axialOffset, y: centerY },
    { x: centerX + axialOffset, y: centerY },
    { x: centerX, y: centerY - axialOffset },
    { x: centerX, y: centerY + axialOffset }
  ];
function drawVesicaField(ctx, { width, height, colorA, colorB, accent, NUM }) {
  const radius = Math.min(width, height) / (NUM.THIRTYTHREE / NUM.NINE);
  const cx = width / 2;
  const cy = height / 2;
  const offset = radius * (NUM.SEVEN / NUM.TWENTYTWO);

  ctx.save();
  ctx.globalAlpha = 0.28;
  ctx.fillStyle = colorA;
  fillCircle(ctx, cx - offset, cy, radius);
  ctx.fillStyle = colorB;
  fillCircle(ctx, cx + offset, cy, radius);

  // Soft rings maintain layered depth without animation.
  const ringCount = NUM.SEVEN;
  ctx.strokeStyle = accent;
  ctx.lineWidth = Math.max(1.2, radius / NUM.NINETYNINE * NUM.SEVEN);
  for (let i = 1; i <= ringCount; i += 1) {
    ctx.globalAlpha = 0.12 + i * 0.02;
    strokeCircle(ctx, cx, cy, radius * (1 + i / (ringCount + NUM.THREE)));
  }

  // Vesica grid using 3x3 symmetry keeps geometry grounded.
  ctx.globalAlpha = 0.18;
  const gridRadius = radius * (NUM.ELEVEN / NUM.NINE);
  const steps = NUM.NINE;
  for (let i = -steps; i <= steps; i += 1) {
    const ratio = i / steps;
    const x = cx + ratio * gridRadius;
    const y = cy + ratio * gridRadius;
    drawLine(ctx, x, cy - gridRadius, x, cy + gridRadius);
    drawLine(ctx, cx - gridRadius, y, cx + gridRadius, y);
function drawVesicaField(ctx, width, height, color, NUM) {
  const centerX = width / 2;
  const centerY = height / 2;
  const baseRadius = Math.min(width, height) / NUM.THIRTYTHREE * NUM.NINE;
  const offset = baseRadius * (NUM.SEVEN / NUM.TWENTYTWO);

  ctx.save();
  ctx.lineCap = 'round';
  ctx.lineJoin = 'round';

  // Soft overlapping circles keep the vesica calm and sensory-safe.
  ctx.globalAlpha = 0.28;
  ctx.fillStyle = color;
  drawCircle(ctx, centerX - offset, centerY, baseRadius, true, false);
  drawCircle(ctx, centerX + offset, centerY, baseRadius, true, false);

  ctx.globalAlpha = 0.42;
  ctx.strokeStyle = color;
  ctx.lineWidth = Math.max(1.4, baseRadius / NUM.NINETYNINE * NUM.SEVEN);
  drawCircle(ctx, centerX - offset, centerY, baseRadius, false, true);
  drawCircle(ctx, centerX + offset, centerY, baseRadius, false, true);

  // Harmonic rings reference 3, 7, and 33 to suggest depth without motion.
  const ringCount = NUM.SEVEN;
  for (let i = 1; i <= ringCount; i += 1) {
    const scale = 1 + i / (ringCount + NUM.THREE);
    ctx.globalAlpha = 0.18 + i * 0.02;
    drawCircle(ctx, centerX, centerY, baseRadius * scale, false, true);
  }

  // Vesica grid lines anchor the composition; low alpha keeps them gentle.
  ctx.globalAlpha = 0.16;
  const gridSteps = NUM.NINE;
  const gridSpan = baseRadius * (NUM.ELEVEN / NUM.NINE);
  for (let i = -gridSteps; i <= gridSteps; i += 1) {
    const t = i / gridSteps;
    const x = centerX + t * gridSpan;
    const y = centerY + t * gridSpan;
    ctx.beginPath();
    ctx.moveTo(x, centerY - gridSpan);
    ctx.lineTo(x, centerY + gridSpan);
    ctx.stroke();
    ctx.beginPath();
    ctx.moveTo(centerX - gridSpan, y);
    ctx.lineTo(centerX + gridSpan, y);
    ctx.stroke();
  }

  ctx.save();
  ctx.strokeStyle = palette.layers[0];
  ctx.lineWidth = Math.max(1.25, radius / NUM.NINETYNINE * NUM.SEVEN);

  ctx.globalAlpha = 0.28;
  circleCenters.forEach((point) => {
    drawCircle(ctx, point.x, point.y, radius, { stroke: true });
  });

  // Harmonic rings reinforce depth without introducing motion.
  const ringTotal = NUM.SEVEN;
  for (let i = 1; i <= ringTotal; i += 1) {
    const ringRadius = radius * (1 + i / (ringTotal + NUM.THREE));
    ctx.globalAlpha = 0.12 + (i / (ringTotal + NUM.THREE)) * 0.2;
    drawCircle(ctx, centerX, centerY, ringRadius, { stroke: true });
  }

  // Vesica grid uses numerology-aligned spacing to keep symmetry calm.
  ctx.globalAlpha = 0.18;
  const gridExtent = radius * (NUM.ELEVEN / NUM.NINE);
  const steps = NUM.NINE;
  for (let i = -steps; i <= steps; i += 1) {
    const offset = (i / steps) * gridExtent;
    drawLine(ctx, centerX + offset, centerY - gridExtent, centerX + offset, centerY + gridExtent);
    drawLine(ctx, centerX - gridExtent, centerY + offset, centerX + gridExtent, centerY + offset);
  }

  ctx.restore();
}

function paintTreeOfLife(ctx, width, height, palette, NUM) {
  const nodes = getTreeNodes(width, height, NUM);
  const paths = getTreePaths();
  const strokeWidth = Math.max(1.2, Math.min(width, height) / (NUM.ONEFORTYFOUR / NUM.THREE));
  const nodeRadius = Math.max(6, Math.min(width, height) / NUM.NINETYNINE);
function drawTreeOfLife(ctx, { safe, palette, NUM, outerStrokePx }) {
  const nodes = computeTreeNodes(safe, NUM);
  const paths = computeTreePaths();

  const pathWidth = Math.min(outerStrokePx * 0.7, safe.pad / NUM.NINE);
  const nodeRadius = Math.min(outerStrokePx * 0.55, Math.min(safe.w, safe.h) / NUM.NINETYNINE * NUM.THREE);

  ctx.save();
  ctx.globalAlpha = 0.62;
  ctx.strokeStyle = palette.layers[1];
  ctx.lineWidth = strokeWidth;
  paths.forEach(([startId, endId]) => {
    const start = nodes[startId];
    const end = nodes[endId];
function paintTreeOfLife(ctx, { width, height, palette, NUM }) {
  const nodes = getTreeNodes(width, height, NUM);
  const paths = getTreePaths();
  const nodeRadius = Math.max(6, Math.min(width, height) / (NUM.NINETYNINE / NUM.THREE));
  const haloRadius = nodeRadius * (NUM.THIRTYTHREE / NUM.TWENTYTWO);
  const pathWidth = Math.max(1.4, Math.min(width, height) / (NUM.ONEFORTYFOUR / NUM.SEVEN));

  ctx.save();
  ctx.globalAlpha = 0.6;
  const baseSize = Math.min(width, height);
  const pathWidth = Math.max(1.1, baseSize / NUM.ONEFORTYFOUR * NUM.SEVEN / NUM.ELEVEN);
  const nodeRadius = Math.max(6, baseSize / NUM.NINETYNINE * NUM.THREE);

  ctx.save();
  ctx.globalAlpha = 0.62;
  ctx.strokeStyle = palette.layers[1];
  ctx.lineWidth = pathWidth;
  paths.forEach(([from, to]) => {
function drawTreeOfLife(ctx, width, height, lineColor, nodeColor, NUM) {
  const nodes = createTreeNodes(width, height, NUM);
  const paths = getTreePaths();
  const nodeRadius = Math.max(6, Math.min(width, height) / NUM.NINETYNINE * NUM.SEVEN);
  const strokeWidth = Math.max(1.4, Math.min(width, height) / NUM.ONEFORTYFOUR * NUM.SEVEN / NUM.ELEVEN);

  ctx.save();
  ctx.lineCap = 'round';
  ctx.lineJoin = 'round';

  // Paths are laid down first so luminous nodes do not create harsh crossings.
  ctx.globalAlpha = 0.68;
  ctx.strokeStyle = lineColor;
  ctx.lineWidth = strokeWidth;
  for (let i = 0; i < paths.length; i += 1) {
    const [from, to] = paths[i];
  ctx.strokeStyle = palette.layers[1];
=======
function configureContext(ctx, width, height, background) {
  ctx.canvas.width = width;
  ctx.canvas.height = height;
  ctx.lineCap = "round";
  ctx.lineJoin = "round";
  ctx.fillStyle = background;
  ctx.fillRect(0, 0, width, height);
}

function drawVesicaField(ctx, { width, height, baseColor, accentColor, NUM }) {
  const cx = width / 2;
  const cy = height / 2;
  const baseRadius = Math.min(width, height) * NUM.NINE / NUM.THIRTYTHREE;
  const offset = baseRadius / NUM.THREE;

  ctx.save();
  ctx.globalAlpha = 0.28;
  ctx.lineWidth = Math.max(1.25, baseRadius / NUM.NINETYNINE * NUM.SEVEN);
  ctx.strokeStyle = baseColor;

  const offsets = [
    { x: -offset, y: 0 },
    { x: offset, y: 0 },
    { x: 0, y: -offset },
    { x: 0, y: offset }
  ];
  offsets.forEach(({ x, y }) => {
    drawCircle(ctx, cx + x, cy + y, baseRadius, { stroke: true });
  });

  // Gentle harmonic rings provide layered depth with no motion.
  ctx.globalAlpha = 0.16;
  ctx.strokeStyle = accentColor;
  for (let i = 1; i <= NUM.SEVEN; i += 1) {
    const ringRadius = baseRadius * (1 + i / (NUM.SEVEN + NUM.THREE));
    drawCircle(ctx, cx, cy, ringRadius, { stroke: true });
  }

  // Vesica grid based on 3x3 symmetry anchors the eye calmly.
  ctx.globalAlpha = 0.12;
  const gridExtent = baseRadius * (NUM.ELEVEN / NUM.NINE);
  const gridSteps = NUM.NINE;
  ctx.strokeStyle = baseColor;
  for (let i = -gridSteps; i <= gridSteps; i += 1) {
    const delta = (i / gridSteps) * gridExtent;
    drawLine(ctx, cx + delta, cy - gridExtent, cx + delta, cy + gridExtent);
    drawLine(ctx, cx - gridExtent, cy + delta, cx + gridExtent, cy + delta);
  }

  ctx.restore();
}

function drawTreeOfLife(ctx, { width, height, lineColor, haloColor, nodeColor, NUM }) {
  const nodes = getTreeNodes({ width, height, NUM });
  const paths = getTreePaths();

  ctx.save();
  ctx.globalAlpha = 0.72;
  ctx.strokeStyle = lineColor;
  const pathWidth = Math.max(1.4, Math.min(width, height) / (NUM.ONEFORTYFOUR / NUM.SEVEN));
>>>>>>> a0763cbe
  ctx.lineWidth = pathWidth;
  paths.forEach(([from, to]) => {
    const start = nodes[from];
    const end = nodes[to];
    if (!start || !end) {
      continue;
    }
    drawLine(ctx, start.x, start.y, end.x, end.y);
  });
<<<<<<< HEAD

  // Nodes sit on top with gentle halos for focus without harsh contrast.
  ctx.globalAlpha = 0.9;
  ctx.fillStyle = palette.ink;
  ctx.strokeStyle = palette.layers[1];
  const haloWidth = strokeWidth / NUM.THREE;
  const outlineWidth = strokeWidth / NUM.SEVEN;
  Object.values(nodes).forEach((node) => {
    drawCircle(ctx, node.x, node.y, nodeRadius, { fill: true });
    ctx.strokeStyle = palette.layers[5];
    ctx.lineWidth = haloWidth;
    ctx.globalAlpha = 0.55;
    drawCircle(ctx, node.x, node.y, nodeRadius * (NUM.THIRTYTHREE / NUM.TWENTYTWO), { stroke: true });
    ctx.globalAlpha = 0.9;
    ctx.strokeStyle = palette.layers[1];
    ctx.lineWidth = outlineWidth;
    drawCircle(ctx, node.x, node.y, nodeRadius, { stroke: true });
  // Nodes rendered last for clarity with gentle halos.
  ctx.globalAlpha = 0.88;
  nodes.forEach((node) => {
    ctx.fillStyle = palette.ink;
    drawCircle(ctx, node.x, node.y, nodeRadius, { fill: true });
    ctx.strokeStyle = palette.layers[1];
    ctx.lineWidth = pathWidth / NUM.THREE;
    drawCircle(ctx, node.x, node.y, nodeRadius, { stroke: true });
    ctx.strokeStyle = palette.layers[5];
    ctx.globalAlpha = 0.4;
    drawCircle(ctx, node.x, node.y, haloRadius, { stroke: true });
    ctx.globalAlpha = 0.88;
  ctx.lineWidth = pathWidth;

  for (let i = 0; i < paths.length; i += 1) {
    const [startId, endId] = paths[i];
    const start = nodes[startId];
    const end = nodes[endId];
    if (!start || !end) {
      continue;
    }
    ctx.beginPath();
    ctx.moveTo(start.x, start.y);
    ctx.lineTo(end.x, end.y);
    ctx.stroke();
  }

  ctx.globalAlpha = 0.88;
  ctx.fillStyle = palette.ink;
  ctx.strokeStyle = palette.layers[1];
  ctx.lineWidth = Math.max(1, nodeRadius / NUM.THIRTYTHREE * NUM.THREE);

  const haloRadius = nodeRadius * (NUM.THIRTYTHREE / NUM.TWENTYTWO);
  nodes.list.forEach((node) => {
    drawCircle(ctx, node.x, node.y, nodeRadius, { fill: true, stroke: true });
    ctx.globalAlpha = 0.45;
    ctx.strokeStyle = palette.layers[5];
    drawCircle(ctx, node.x, node.y, haloRadius, { stroke: true });
    ctx.globalAlpha = 0.88;
    ctx.strokeStyle = palette.layers[1];

  // Nodes are rendered after paths for clarity and calm focus.
  ctx.globalAlpha = 0.9;
  Object.values(nodes).forEach((node) => {
    ctx.fillStyle = palette.ink;
    ctx.strokeStyle = palette.layers[1];
    ctx.lineWidth = pathWidth / NUM.THREE * NUM.SEVEN;
    drawCircle(ctx, node.x, node.y, nodeRadius, { fill: true, stroke: true });

    ctx.globalAlpha = 0.48;
    ctx.strokeStyle = palette.layers[5];
    drawCircle(ctx, node.x, node.y, nodeRadius * (NUM.THIRTYTHREE / NUM.TWENTYTWO), { stroke: true });
    ctx.globalAlpha = 0.9;
function drawTreeOfLife(ctx, { width, height, lineColor, nodeFill, haloColor, NUM }) {
  const nodes = computeTreeNodes(width, height, NUM);
  const paths = getTreePaths();
  const strokeWidth = Math.max(1.4, Math.min(width, height) / (NUM.ONEFORTYFOUR / NUM.THREE));
  const nodeRadius = Math.max(6, Math.min(width, height) / (NUM.NINETYNINE / NUM.THREE));

  ctx.save();
  ctx.globalAlpha = 0.65;
  ctx.strokeStyle = lineColor;
  ctx.lineWidth = strokeWidth;
  paths.forEach(([from, to]) => {
    const start = nodes[from];
    const end = nodes[to];
    drawLine(ctx, start.x, start.y, end.x, end.y);
=======

  // Nodes rendered last for clarity; halos explain calm focus.
  ctx.globalAlpha = 0.9;
  const nodeRadius = Math.max(10, Math.min(width, height) / NUM.THIRTYTHREE);
  nodes.forEach((node) => {
    ctx.fillStyle = nodeColor;
    drawCircle(ctx, node.x, node.y, nodeRadius, { fill: true });

    ctx.strokeStyle = haloColor;
    ctx.globalAlpha = 0.45;
    drawCircle(ctx, node.x, node.y, nodeRadius * (NUM.THIRTYTHREE / NUM.TWENTYTWO), { stroke: true });
    ctx.globalAlpha = 0.9;
>>>>>>> a0763cbe
  });

  // Nodes rendered last for clarity with gentle halos.
  ctx.globalAlpha = 0.88;
  nodes.forEach((node) => {
    ctx.fillStyle = nodeFill;
    fillCircle(ctx, node.x, node.y, nodeRadius);
    ctx.strokeStyle = haloColor;
    ctx.lineWidth = strokeWidth / NUM.THREE;
    ctx.globalAlpha = 0.5;
    strokeCircle(ctx, node.x, node.y, nodeRadius * (NUM.THIRTYTHREE / NUM.TWENTYTWO));
    ctx.globalAlpha = 0.88;
  });
  ctx.globalAlpha = 0.92;
  ctx.fillStyle = nodeColor;
  ctx.strokeStyle = lineColor;
  ctx.lineWidth = Math.max(1, strokeWidth / NUM.THREE);
  for (const node of Object.values(nodes)) {
    drawCircle(ctx, node.x, node.y, nodeRadius, true, true);
  }

  ctx.restore();
}

<<<<<<< HEAD
function paintFibonacciCurve(ctx, width, height, palette, NUM) {
function getTreeNodes(width, height, NUM) {
  const topMargin = height / NUM.TWENTYTWO * NUM.THREE;
  const span = height - topMargin * 2;
  const levelCount = NUM.SEVEN;
  const levelStep = span / levelCount;
  const centerX = width / 2;
  const horizontalSpread = width / NUM.THREE;
  const lateral = horizontalSpread / NUM.THREE;

  const layout = [
    { id: 'keter', level: 0, offset: 0 },
    { id: 'chokmah', level: 1, offset: 1 },
    { id: 'binah', level: 1, offset: -1 },
    { id: 'chesed', level: 2, offset: 1 },
    { id: 'gevurah', level: 2, offset: -1 },
    { id: 'tiferet', level: 3, offset: 0 },
    { id: 'netzach', level: 4, offset: 1 },
    { id: 'hod', level: 4, offset: -1 },
    { id: 'yesod', level: 5, offset: 0 },
    { id: 'malkuth', level: 6, offset: 0 }
  ];

  const nodes = {};
  layout.forEach((item) => {
    nodes[item.id] = {
      x: centerX + item.offset * lateral,
      y: topMargin + item.level * levelStep
    };
  });
  return nodes;
}

function getTreePaths() {
function computeTreeNodes(safe, NUM) {
  const marginX = safe.w / NUM.ELEVEN;
  const marginY = safe.h / NUM.THIRTYTHREE;
  const spanX = safe.w - marginX * 2;
  const spanY = safe.h - marginY * 2;
  const verticalSteps = NUM.SEVEN;

  const layout = [
    { id: 'keter', u: 0.5, level: 0 },
    { id: 'chokmah', u: 0.72, level: 1 },
    { id: 'binah', u: 0.28, level: 1 },
    { id: 'chesed', u: 0.72, level: 2 },
    { id: 'gevurah', u: 0.28, level: 2 },
    { id: 'tiferet', u: 0.5, level: 3 },
    { id: 'netzach', u: 0.72, level: 4 },
    { id: 'hod', u: 0.28, level: 4 },
    { id: 'yesod', u: 0.5, level: 5 },
    { id: 'malkuth', u: 0.5, level: 6 }
  ];

  const nodes = {};
  const list = [];
  layout.forEach((entry) => {
    const yRatio = entry.level / verticalSteps;
    const x = clamp(safe.x + marginX + spanX * entry.u, safe.x + marginX, safe.x + safe.w - marginX);
    const y = clamp(safe.y + marginY + spanY * yRatio, safe.y + marginY, safe.y + safe.h - marginY);
    const node = { id: entry.id, x, y };
    nodes[entry.id] = node;
    list.push(node);
  });

  nodes.list = list;
  return nodes;
}

function computeTreePaths() {
  return [
    ['keter', 'chokmah'],
    ['keter', 'binah'],
    ['keter', 'tiferet'],
    ['chokmah', 'binah'],
    ['chokmah', 'chesed'],
    ['chokmah', 'tiferet'],
    ['binah', 'gevurah'],
    ['binah', 'tiferet'],
    ['chesed', 'gevurah'],
    ['chesed', 'tiferet'],
    ['chesed', 'netzach'],
    ['gevurah', 'tiferet'],
    ['gevurah', 'hod'],
    ['tiferet', 'netzach'],
    ['tiferet', 'hod'],
    ['tiferet', 'yesod'],
    ['netzach', 'hod'],
    ['netzach', 'yesod'],
    ['hod', 'yesod'],
    ['netzach', 'malkuth'],
    ['hod', 'malkuth'],
    ['yesod', 'malkuth']
  ];
}

function paintFibonacciCurve(ctx, { width, height, palette, NUM }) {
  const centerX = width / 2;
  const centerY = height / 2;
  const minDim = Math.min(width, height);
  const maxRadius = minDim / (NUM.THREE / (NUM.NINE / NUM.SEVEN));
function drawFibonacciCurve(ctx, { width, height, strokeColor, markerColor, NUM }) {
=======
function drawFibonacciCurve(ctx, { width, height, curveColor, markerColor, NUM }) {
>>>>>>> a0763cbe
  const phi = (1 + Math.sqrt(5)) / 2;
  const steps = NUM.ONEFORTYFOUR;
  const rotations = NUM.ELEVEN / NUM.THREE;
  const startRadius = maxRadius / Math.pow(phi, NUM.SEVEN);

  ctx.save();
  // Spiral is traced once; no animation loops to preserve ND-safe stillness.
  ctx.strokeStyle = palette.layers[2];
  ctx.globalAlpha = 0.74;
  ctx.lineWidth = Math.max(1.4, maxRadius / NUM.NINETYNINE * NUM.SEVEN);
  const steps = NUM.TWENTYTWO;
<<<<<<< HEAD
  const growthSteps = NUM.SEVEN;
  const rotations = NUM.ELEVEN / NUM.THREE;
  const startRadius = maxRadius / Math.pow(phi, growthSteps);

  ctx.save();
  ctx.strokeStyle = palette.layers[2];
  ctx.globalAlpha = 0.74;
  ctx.lineWidth = Math.max(1.2, minDim / (NUM.ONEFORTYFOUR / NUM.THREE));
  ctx.beginPath();

  for (let i = 0; i < steps; i += 1) {
    const t = i / (steps - 1);
    const angle = rotations * Math.PI * 2 * t;
    const radius = startRadius * Math.pow(phi, NUM.SEVEN * t);
function drawFibonacciCurve(ctx, { safe, palette, NUM, outerStrokePx }) {
  const centerX = safe.x + safe.w / 2;
  const centerY = safe.y + safe.h / 2;
  const maxRadius = Math.min(safe.w, safe.h) * (NUM.NINETYNINE / (NUM.ONEFORTYFOUR + NUM.NINETYNINE));
  const growthSteps = NUM.SEVEN;
  const rotations = NUM.ELEVEN / NUM.THREE;
  const samples = NUM.TWENTYTWO;
  const startRadius = maxRadius / Math.pow(GOLDEN_RATIO, growthSteps);
  const strokeWidth = Math.min(outerStrokePx * 0.6, safe.pad / NUM.ELEVEN);

  ctx.save();
  ctx.globalAlpha = 0.72;
  ctx.strokeStyle = palette.layers[2];
  ctx.lineWidth = strokeWidth;
  const rotations = NUM.ELEVEN / NUM.THREE;
  const startRadius = maxRadius / Math.pow(phi, NUM.SEVEN);

  ctx.save();
  ctx.strokeStyle = palette.layers[2];
  ctx.globalAlpha = 0.72;
  ctx.lineWidth = Math.max(1.4, maxRadius / NUM.ONEFORTYFOUR * NUM.SEVEN);
  ctx.beginPath();

  for (let i = 0; i <= samples; i += 1) {
    const t = i / samples;
    const angle = rotations * Math.PI * 2 * t;
    const radius = startRadius * Math.pow(GOLDEN_RATIO, growthSteps * t);
    const radius = startRadius * Math.pow(phi, NUM.SEVEN * t);
  const turns = NUM.NINE / NUM.THREE; // three calm turns
  const maxRadius = Math.min(width, height) / (NUM.THREE + NUM.SEVEN / NUM.ELEVEN);
  const startRadius = maxRadius / Math.pow(phi, NUM.SEVEN / NUM.THREE);
  const centerX = width * 0.34;
  const centerY = height * 0.6;

  ctx.save();
  ctx.strokeStyle = strokeColor;
  ctx.lineWidth = Math.max(1.4, maxRadius / NUM.ONEFORTYFOUR * NUM.THREE);
  ctx.globalAlpha = 0.72;
=======
  const turns = NUM.ELEVEN / NUM.THREE; // ~3.67 turns keeps the spiral calm.
  const growth = NUM.SEVEN;
  const startRadius = Math.min(width, height) / NUM.NINETYNINE;
  const centerX = width * 0.32;
  const centerY = height * 0.6;

  ctx.save();
  ctx.strokeStyle = curveColor;
  ctx.globalAlpha = 0.82;
  ctx.lineWidth = Math.max(1.4, Math.min(width, height) / NUM.ONEFORTYFOUR * NUM.THREE);
>>>>>>> a0763cbe
  ctx.beginPath();

  for (let i = 0; i <= steps; i += 1) {
    const t = i / steps;
<<<<<<< HEAD
    const angle = turns * Math.PI * 2 * t;
    const radius = startRadius * Math.pow(phi, NUM.SEVEN * t / NUM.THREE);
function drawFibonacciCurve(ctx, width, height, color, NUM) {
  const centerX = width / 2;
  const centerY = height / 2;
  const phi = (1 + Math.sqrt(5)) / 2;
  const rotations = NUM.ELEVEN / NUM.THREE; // ~3.66 turns for calm flow.
  const segments = NUM.NINETYNINE;
  const growthSteps = NUM.SEVEN;
  const maxRadius = Math.min(width, height) / NUM.THREE;
  const startRadius = maxRadius / Math.pow(phi, growthSteps);

  ctx.save();
  ctx.globalAlpha = 0.74;
  ctx.strokeStyle = color;
  ctx.lineCap = 'round';
  ctx.lineWidth = Math.max(1.3, maxRadius / NUM.ONEFORTYFOUR * NUM.THREE);
  ctx.beginPath();

  for (let i = 0; i <= segments; i += 1) {
    const t = i / segments;
    const angle = rotations * Math.PI * 2 * t;
    const radius = startRadius * Math.pow(phi, growthSteps * t);
    const x = centerX + Math.cos(angle) * radius;
    const y = centerY + Math.sin(angle) * radius;
=======
    const theta = turns * Math.PI * 2 * t;
    const radius = startRadius * Math.pow(phi, growth * t);
    const x = centerX + Math.cos(theta) * radius;
    const y = centerY + Math.sin(theta) * radius;
>>>>>>> a0763cbe
    if (i === 0) {
      ctx.moveTo(x, y);
    } else {
      ctx.lineTo(x, y);
    }
  }

  ctx.stroke();
  ctx.restore();
}

function paintHelixLattice(ctx, width, height, palette, NUM) {
  const sampleCount = NUM.ONEFORTYFOUR;
  const top = height / NUM.TWENTYTWO * NUM.THREE;
  const bottom = height - top;
  const span = bottom - top;
  const centerX = width / 2;
  const amplitude = (width / NUM.THREE) * (NUM.SEVEN / NUM.ELEVEN);
  const strandA = [];
  const strandB = [];

  // 144 samples per strand (NUM.ONEFORTYFOUR) keep the lattice detailed yet static.

  for (let i = 0; i < sampleCount; i += 1) {
    const t = i / (sampleCount - 1);
    const y = top + span * t;
    const angle = t * Math.PI * (NUM.ELEVEN / NUM.THREE);

<<<<<<< HEAD
  const markerCount = NUM.NINE;
  const markerRadius = Math.min(strokeWidth * 0.9, safe.pad / NUM.THIRTYTHREE * NUM.THREE);
  ctx.fillStyle = palette.layers[2];
  ctx.globalAlpha = 0.45;
  // Small markers stabilise focus without animation pulses.
  const markerCount = NUM.NINE;
  const markerRadius = Math.max(3, maxRadius / NUM.ONEFORTYFOUR * NUM.THREE);
  ctx.globalAlpha = 0.52;
  ctx.fillStyle = color;
  for (let i = 1; i <= markerCount; i += 1) {
    const t = i / (markerCount + 1);
    const angle = rotations * Math.PI * 2 * t;
    const radius = startRadius * Math.pow(GOLDEN_RATIO, growthSteps * t);
    const x = centerX + Math.cos(angle) * radius;
    const y = centerY + Math.sin(angle) * radius;
    drawCircle(ctx, x, y, markerRadius, { fill: true });
  // Anchor markers give gentle focus with no motion cues.
  const markerCount = NUM.NINE;
  const markerRadius = Math.max(3, maxRadius / NUM.ONEFORTYFOUR * NUM.THREE);
  ctx.fillStyle = markerColor;
  ctx.globalAlpha = 0.55;
  for (let i = 1; i <= markerCount; i += 1) {
    const t = i / (markerCount + 1);
    const angle = turns * Math.PI * 2 * t;
    const radius = startRadius * Math.pow(phi, NUM.SEVEN * t / NUM.THREE);
    const x = centerX + Math.cos(angle) * radius;
    const y = centerY + Math.sin(angle) * radius;
    fillCircle(ctx, x, y, markerRadius);
    drawCircle(ctx, x, y, markerRadius, true, false);
=======
  // Calm markers along the curve reinforce numerology touch points.
  const markerCount = NUM.NINE;
  const markerRadius = Math.max(3, Math.min(width, height) / NUM.ONEFORTYFOUR * NUM.THREE);
  ctx.fillStyle = markerColor;
  ctx.globalAlpha = 0.55;
  for (let i = 1; i <= markerCount; i += 1) {
    const t = i / (markerCount + 1);
    const theta = turns * Math.PI * 2 * t;
    const radius = startRadius * Math.pow(phi, growth * t);
    const x = centerX + Math.cos(theta) * radius;
    const y = centerY + Math.sin(theta) * radius;
    drawCircle(ctx, x, y, markerRadius, { fill: true });
>>>>>>> a0763cbe
  }

  ctx.restore();
}

<<<<<<< HEAD
function drawHelixLattice(ctx, { safe, palette, NUM, outerStrokePx }) {
  const steps = NUM.ONEFORTYFOUR;
  const frequency = NUM.THREE;
  const centerX = safe.x + safe.w / 2;
  const topY = safe.y;
  const amplitude = Math.min(safe.w / (NUM.NINE + NUM.SEVEN), safe.w / 6);
  const strandWidth = Math.min(outerStrokePx * 0.66, safe.pad / NUM.NINE);

  const strandA = [];
  const strandB = [];
  for (let i = 0; i <= steps; i += 1) {
    const t = i / steps;
    const angle = t * Math.PI * 2 * frequency;
    const y = topY + safe.h * t;
  ctx.restore();
}

function paintHelixLattice(ctx, { width, height, palette, NUM }) {
  const samples = Math.max(NUM.ONEFORTYFOUR, 2);
  const topMargin = height / NUM.ELEVEN;
  const bottomMargin = height / NUM.ELEVEN;
  const verticalSpan = height - topMargin - bottomMargin;
  const amplitude = Math.min(width / NUM.SEVEN, width / NUM.THIRTYTHREE * NUM.ELEVEN / NUM.NINE);
  const turns = NUM.THIRTYTHREE / NUM.ELEVEN;
  const centerX = width / 2;

  const strandA = [];
  const strandB = [];
  for (let i = 0; i < samples; i += 1) {
    const t = i / (samples - 1);
    const angle = turns * Math.PI * 2 * t;
    const y = topMargin + verticalSpan * t;
    const xA = centerX + Math.sin(angle) * amplitude;
    const xB = centerX + Math.sin(angle + Math.PI) * amplitude;
    strandA.push({ x: xA, y });
    strandB.push({ x: xB, y });
  }

  ctx.save();
  ctx.globalAlpha = 0.82;
  ctx.strokeStyle = palette.layers[3];
  ctx.lineWidth = Math.max(1.1, width / (NUM.ONEFORTYFOUR * NUM.SEVEN));
  drawPolyline(ctx, strandA);

  ctx.strokeStyle = palette.layers[4];
  drawPolyline(ctx, strandB);

  ctx.globalAlpha = 0.38;
  ctx.strokeStyle = palette.layers[5];
  ctx.lineWidth = Math.max(0.8, width / (NUM.ONEFORTYFOUR * NUM.ELEVEN));
  const rungStep = Math.max(1, Math.floor(sampleCount / NUM.TWENTYTWO));
  for (let i = 0; i < sampleCount; i += rungStep) {
    const start = strandA[i];
    const end = strandB[i];
    drawLine(ctx, start.x, start.y, end.x, end.y);
  }

  // Strand anchors use small nodes to echo the Tree-of-Life layer.
  ctx.globalAlpha = 0.9;
  ctx.fillStyle = palette.ink;
  const endRadius = Math.max(4, width / NUM.ONEFORTYFOUR);
  [strandA[0], strandB[0], strandA[strandA.length - 1], strandB[strandB.length - 1]].forEach((point) => {
    drawCircle(ctx, point.x, point.y, endRadius, { fill: true });
  });

  ctx.restore();
}

function getTreeNodes(width, height, NUM) {
  const topMargin = height / NUM.TWENTYTWO * NUM.THREE;
  const bottomMargin = height - topMargin;
  const verticalSpan = bottomMargin - topMargin;
  const step = verticalSpan / NUM.SEVEN;
  const centerX = width / 2;
  const lateral = width / NUM.THREE;
  const offsetX = lateral / NUM.THREE;

  return {
    keter: { x: centerX, y: topMargin },
    chokmah: { x: centerX + offsetX, y: topMargin + step },
    binah: { x: centerX - offsetX, y: topMargin + step },
    chesed: { x: centerX + offsetX, y: topMargin + step * 2 },
    gevurah: { x: centerX - offsetX, y: topMargin + step * 2 },
    tiferet: { x: centerX, y: topMargin + step * 3 },
    netzach: { x: centerX + offsetX, y: topMargin + step * 4 },
    hod: { x: centerX - offsetX, y: topMargin + step * 4 },
    yesod: { x: centerX, y: topMargin + step * 5 },
    malkuth: { x: centerX, y: topMargin + step * 6 }
  };
}

function getTreePaths() {
  return [
    ["keter", "chokmah"],
    ["keter", "binah"],
    ["keter", "tiferet"],
    ["chokmah", "binah"],
    ["chokmah", "chesed"],
    ["chokmah", "tiferet"],
    ["binah", "gevurah"],
    ["binah", "tiferet"],
    ["chesed", "gevurah"],
    ["chesed", "tiferet"],
    ["chesed", "netzach"],
    ["gevurah", "tiferet"],
    ["gevurah", "hod"],
    ["tiferet", "netzach"],
    ["tiferet", "hod"],
    ["tiferet", "yesod"],
    ["netzach", "hod"],
    ["netzach", "yesod"],
    ["hod", "yesod"],
    ["netzach", "malkuth"],
    ["hod", "malkuth"],
    ["yesod", "malkuth"]
  ];
}

function drawCircle(ctx, x, y, radius, modes) {
  ctx.beginPath();
  ctx.arc(x, y, radius, 0, Math.PI * 2);
  if (modes && modes.fill) {
    ctx.fill();
  }
  if (modes && modes.stroke) {
function paintHelixLattice(ctx, { width, height, palette, NUM }) {
  const minDim = Math.min(width, height);
  const spanX = width * (NUM.NINE / NUM.ELEVEN);
  const marginX = (width - spanX) / 2;
  const centerY = height / 2;
  const amplitude = minDim / (NUM.SEVEN + NUM.THREE / NUM.ELEVEN);
  const samples = NUM.ONEFORTYFOUR;
  const strandALines = [];
  const strandBLines = [];

  ctx.save();
  ctx.lineWidth = Math.max(1.1, minDim / (NUM.ONEFORTYFOUR / NUM.SEVEN));
  ctx.globalAlpha = 0.82;

  for (let i = 0; i < samples; i += 1) {
    const t = samples === 1 ? 0 : i / (samples - 1);
    const x = marginX + spanX * t;
    const phase = Math.PI * (NUM.NINE / NUM.THREE) * t;
    const yA = centerY + Math.sin(phase) * amplitude;
    const yB = centerY + Math.sin(phase + Math.PI) * amplitude;
    strandALines.push({ x, y: yA });
    strandBLines.push({ x, y: yB });
  }

  ctx.strokeStyle = palette.layers[3];
  drawPolyline(ctx, strandALines);

  ctx.strokeStyle = palette.layers[4];
  drawPolyline(ctx, strandBLines);

  // Static rungs bind the strands; spacing uses numerology counts to avoid visual noise.
  ctx.strokeStyle = palette.layers[5];
  ctx.globalAlpha = 0.46;
  const rungStep = Math.max(1, Math.floor(samples / NUM.THIRTYTHREE));
  for (let i = 0; i < samples; i += rungStep) {
    const a = strandALines[i];
    const b = strandBLines[i];
  }

  ctx.save();
  ctx.globalAlpha = 0.78;
  ctx.lineWidth = strandWidth;

  ctx.save();
  ctx.lineWidth = Math.max(1.1, Math.min(width, height) / NUM.ONEFORTYFOUR * NUM.SEVEN / NUM.ELEVEN);
  ctx.globalAlpha = 0.68;
  ctx.strokeStyle = palette.layers[3];
  drawPolyline(ctx, strandA);
  ctx.strokeStyle = palette.layers[4];
  drawPolyline(ctx, strandB);

  const rungInterval = Math.max(2, Math.floor(steps / NUM.THIRTYTHREE));
  ctx.globalAlpha = 0.42;
  ctx.strokeStyle = palette.layers[5];
  ctx.lineWidth = Math.min(outerStrokePx * 0.5, safe.pad / NUM.ELEVEN);
  for (let i = 0; i <= steps; i += rungInterval) {
  // Rungs sampled every few points to hint at lattice depth without clutter.
  ctx.globalAlpha = 0.45;
  ctx.strokeStyle = palette.layers[5];
  const rungStep = Math.max(1, Math.floor(samples / NUM.TWENTYTWO));
  for (let i = 0; i < samples; i += rungStep) {
function drawHelixLattice(ctx, width, height, strandAColor, strandBColor, rungColor, NUM) {
  const topMargin = height / NUM.ELEVEN;
  const helixHeight = height - topMargin * 2;
  const centerX = width / 2;
  const amplitude = width / NUM.NINE;
  const samples = NUM.ONEFORTYFOUR;
  const turns = NUM.THREE;

  const strandA = [];
  const strandB = [];
  for (let i = 0; i <= samples; i += 1) {
    const t = i / samples;
    const angle = turns * Math.PI * 2 * t;
    const y = topMargin + helixHeight * t;
    const offset = Math.sin(angle) * amplitude;
    strandA.push({ x: centerX + offset, y });
    strandB.push({ x: centerX + Math.sin(angle + Math.PI) * amplitude, y });
  }

  const baseLineWidth = Math.max(1.2, Math.min(width, height) / NUM.ONEFORTYFOUR * NUM.SEVEN / NUM.ELEVEN);

  ctx.save();
  ctx.lineCap = 'round';
  ctx.lineJoin = 'round';

  ctx.globalAlpha = 0.78;
  ctx.strokeStyle = strandAColor;
  ctx.lineWidth = baseLineWidth;
  drawPolyline(ctx, strandA);

  ctx.strokeStyle = strandBColor;
  drawPolyline(ctx, strandB);

  // Cross rungs reference 33 divisions to imply lattice structure.
  const interval = Math.max(2, Math.floor(samples / NUM.THIRTYTHREE));
  ctx.globalAlpha = 0.46;
  ctx.strokeStyle = rungColor;
  ctx.lineWidth = baseLineWidth * 0.66;
  for (let i = 0; i <= samples; i += interval) {
    const a = strandA[i];
    const b = strandB[i];
    if (a && b) {
      drawLine(ctx, a.x, a.y, b.x, b.y);
    if (!a || !b) {
      continue;
    }
    drawLine(ctx, a.x, a.y, b.x, b.y);
  }

  // Endcaps provide grounding without motion.
  ctx.globalAlpha = 0.6;
  ctx.strokeStyle = palette.layers[3];
  drawCircle(ctx, strandALines[0].x, strandALines[0].y, minDim / NUM.ONEFORTYFOUR * NUM.THREE, { stroke: true });
  ctx.strokeStyle = palette.layers[4];
  drawCircle(ctx, strandBLines[strandBLines.length - 1].x, strandBLines[strandBLines.length - 1].y, minDim / NUM.ONEFORTYFOUR * NUM.THREE, { stroke: true });

  ctx.restore();
}

function drawCircle(ctx, x, y, radius, { fill = false, stroke = false } = {}) {
  ctx.beginPath();
  ctx.arc(x, y, radius, 0, Math.PI * 2);
  if (fill) {
function drawSafeFrameOverlay(ctx, safe) {
  ctx.save();
  ctx.strokeStyle = 'rgba(255, 208, 64, 0.7)';
  ctx.lineWidth = 1;
  ctx.setLineDash([8, 6]);
  ctx.strokeRect(safe.x, safe.y, safe.w, safe.h);
  ctx.restore();
=======
function drawHelixLattice(ctx, { width, height, strandColorA, strandColorB, rungColor, NUM }) {
  const topMargin = height / NUM.NINE;
  const bottomMargin = height / NUM.NINE;
  const usableHeight = height - topMargin - bottomMargin;
  const centerX = width * 0.68;
  const amplitude = width / NUM.ELEVEN;
  const steps = NUM.ONEFORTYFOUR;
  const turns = NUM.THREE;

  const strandA = [];
  const strandB = [];
  for (let i = 0; i <= steps; i += 1) {
    const t = i / steps;
    const angle = turns * Math.PI * 2 * t;
    const y = topMargin + usableHeight * t;
    const xA = centerX + Math.sin(angle) * amplitude;
    const xB = centerX + Math.sin(angle + Math.PI) * amplitude;
    strandA.push({ x: xA, y });
    strandB.push({ x: xB, y });
  }

  ctx.save();
  const strandWidth = Math.max(1.4, width / NUM.ONEFORTYFOUR * NUM.SEVEN / NUM.NINE);
  ctx.globalAlpha = 0.7;
  tracePolyline(ctx, strandA, strandColorA, strandWidth);
  tracePolyline(ctx, strandB, strandColorB, strandWidth);

  // Cross rungs every ~22 segments for balanced lattice depth.
  const rungStep = Math.max(2, Math.floor(steps / NUM.TWENTYTWO));
  ctx.globalAlpha = 0.4;
  ctx.strokeStyle = rungColor;
  ctx.lineWidth = Math.max(1, strandWidth / NUM.THREE);
  for (let i = 0; i <= steps; i += rungStep) {
    const a = strandA[i];
    const b = strandB[i];
    drawLine(ctx, a.x, a.y, b.x, b.y);
  }

  ctx.restore();
}

function getTreeNodes({ width, height, NUM }) {
  const marginX = width / NUM.TWENTYTWO * (NUM.THIRTYTHREE / NUM.TWENTYTWO);
  const marginY = height / NUM.TWENTYTWO * (NUM.THIRTYTHREE / NUM.TWENTYTWO);
  const usableWidth = width - marginX * 2;
  const usableHeight = height - marginY * 2;
  const layout = [
    { u: 0.5, v: 0.02 },
    { u: 0.72, v: 0.14 },
    { u: 0.28, v: 0.14 },
    { u: 0.72, v: 0.3 },
    { u: 0.28, v: 0.3 },
    { u: 0.5, v: 0.46 },
    { u: 0.78, v: 0.62 },
    { u: 0.22, v: 0.62 },
    { u: 0.5, v: 0.78 },
    { u: 0.5, v: 0.94 }
  ];
  return layout.map((pos) => ({
    x: marginX + pos.u * usableWidth,
    y: marginY + pos.v * usableHeight
  }));
}

function getTreePaths() {
  return [
    [0, 1], [0, 2], [0, 5],
    [1, 2], [1, 3], [1, 5],
    [2, 4], [2, 5],
    [3, 4], [3, 5], [3, 6],
    [4, 5], [4, 7],
    [5, 6], [5, 7], [5, 8],
    [6, 8], [6, 9],
    [7, 8], [7, 9],
    [8, 9], [6, 7]
  ];
}

function tracePolyline(ctx, points, strokeStyle, lineWidth) {
  if (!points.length) {
    return;
  }
  ctx.strokeStyle = strokeStyle;
  ctx.lineWidth = lineWidth;
  ctx.beginPath();
  ctx.moveTo(points[0].x, points[0].y);
  for (let i = 1; i < points.length; i += 1) {
    const point = points[i];
    ctx.lineTo(point.x, point.y);
  }
  ctx.stroke();
>>>>>>> a0763cbe
}

function drawCircle(ctx, cx, cy, radius, options = {}) {
function createTreeNodes(width, height, NUM) {
  const marginX = width / NUM.NINETYNINE * NUM.ELEVEN;
  const marginY = height / NUM.NINETYNINE * NUM.ELEVEN;
  const usableWidth = width - marginX * 2;
  const usableHeight = height - marginY * 2;
  const layout = [
    { id: 'keter', u: 0.5, v: 0.04 },
    { id: 'chokmah', u: 0.72, v: 0.18 },
    { id: 'binah', u: 0.28, v: 0.18 },
    { id: 'chesed', u: 0.74, v: 0.32 },
    { id: 'gevurah', u: 0.26, v: 0.32 },
    { id: 'tiferet', u: 0.5, v: 0.48 },
    { id: 'netzach', u: 0.68, v: 0.64 },
    { id: 'hod', u: 0.32, v: 0.64 },
    { id: 'yesod', u: 0.5, v: 0.8 },
    { id: 'malkuth', u: 0.5, v: 0.94 }
  ];

  const nodes = {};
  for (let i = 0; i < layout.length; i += 1) {
    const entry = layout[i];
    nodes[entry.id] = {
      x: marginX + entry.u * usableWidth,
      y: marginY + entry.v * usableHeight
    };
  }
  return nodes;
}

function getTreePaths() {
  return [
    ['keter', 'chokmah'],
    ['keter', 'binah'],
    ['keter', 'tiferet'],
    ['chokmah', 'binah'],
    ['chokmah', 'chesed'],
    ['chokmah', 'tiferet'],
    ['binah', 'gevurah'],
    ['binah', 'tiferet'],
    ['chesed', 'gevurah'],
    ['chesed', 'tiferet'],
    ['chesed', 'netzach'],
    ['gevurah', 'tiferet'],
    ['gevurah', 'hod'],
    ['tiferet', 'netzach'],
    ['tiferet', 'hod'],
    ['tiferet', 'yesod'],
    ['netzach', 'hod'],
    ['netzach', 'yesod'],
    ['hod', 'yesod'],
    ['netzach', 'malkuth'],
    ['hod', 'malkuth'],
    ['yesod', 'malkuth']
  ];
}

function drawCircle(ctx, cx, cy, radius, fill, stroke) {
  ctx.beginPath();
  ctx.arc(cx, cy, radius, 0, Math.PI * 2);
  if (fill) {
    ctx.fill();
  }
  if (stroke) {
function drawCircle(ctx, x, y, radius, options = {}) {
  ctx.beginPath();
  ctx.arc(x, y, radius, 0, Math.PI * 2);
  if (options.fill) {
    ctx.fill();
  }
  if (options.stroke) {
<<<<<<< HEAD
    ctx.fill();
  }
  if (stroke) {
=======
>>>>>>> a0763cbe
    ctx.stroke();
  }
}

function drawLine(ctx, x1, y1, x2, y2) {
<<<<<<< HEAD
  ctx.beginPath();
  ctx.moveTo(x1, y1);
  ctx.lineTo(x2, y2);
  ctx.stroke();
}

function drawPolyline(ctx, points) {
  if (!points || points.length === 0) {
function drawPolyline(ctx, points) {
function drawHelixLattice(ctx, { width, height, strandColorA, strandColorB, rungColor, NUM }) {
  const samples = NUM.ONEFORTYFOUR;
  const topMargin = height / NUM.ELEVEN;
  const bottomMargin = height - topMargin;
  const usableHeight = bottomMargin - topMargin;
  const centerX = width / 2;
  const amplitude = width / NUM.NINE;
  const turns = NUM.THREE;

  const strandA = [];
  const strandB = [];
  for (let i = 0; i <= samples; i += 1) {
    const t = i / samples;
    const angle = turns * Math.PI * 2 * t;
    const y = topMargin + usableHeight * t;
    const xA = centerX + Math.sin(angle) * amplitude;
    const xB = centerX + Math.sin(angle + Math.PI) * amplitude;
    strandA.push({ x: xA, y });
    strandB.push({ x: xB, y });
  }

  ctx.save();
  ctx.lineWidth = Math.max(1.2, width / NUM.ONEFORTYFOUR * NUM.THREE);
  ctx.globalAlpha = 0.7;
  strokePolyline(ctx, strandA, strandColorA);
  strokePolyline(ctx, strandB, strandColorB);

  // Cross rungs follow 33/66 cadence for steady rhythm.
  const rungStep = Math.max(2, Math.floor(samples / NUM.THIRTYTHREE));
  ctx.strokeStyle = rungColor;
  ctx.globalAlpha = 0.45;
  for (let i = 0; i <= samples; i += rungStep) {
    const a = strandA[i];
    const b = strandB[i];
    if (!a || !b) {
      continue;
    }
    drawLine(ctx, a.x, a.y, b.x, b.y);
  }

  ctx.restore();
}

function computeTreeNodes(width, height, NUM) {
  const marginX = width / NUM.NINETYNINE * NUM.ELEVEN;
  const marginY = height / NUM.NINETYNINE * NUM.ELEVEN;
  const usableWidth = width - marginX * 2;
  const usableHeight = height - marginY * 2;
  const layout = [
    { u: 0.5, v: 0.02 },
    { u: 0.78, v: 0.16 },
    { u: 0.22, v: 0.16 },
    { u: 0.78, v: 0.32 },
    { u: 0.22, v: 0.32 },
    { u: 0.5, v: 0.48 },
    { u: 0.84, v: 0.66 },
    { u: 0.16, v: 0.66 },
    { u: 0.5, v: 0.82 },
    { u: 0.5, v: 0.96 }
  ];
  return layout.map((pos) => ({
    x: marginX + pos.u * usableWidth,
    y: marginY + pos.v * usableHeight
  }));
}

function getTreePaths() {
  return [
    [0, 1], [0, 2], [0, 5],
    [1, 2], [1, 3], [1, 5],
    [2, 4], [2, 5],
    [3, 4], [3, 5], [3, 6],
    [4, 5], [4, 7],
    [5, 6], [5, 7], [5, 8],
    [6, 7], [6, 8], [6, 9],
    [7, 8], [7, 9],
    [8, 9]
  ];
}

function fillCircle(ctx, cx, cy, radius) {
  ctx.beginPath();
  ctx.arc(cx, cy, radius, 0, Math.PI * 2);
  ctx.fill();
}

function strokeCircle(ctx, cx, cy, radius) {
  ctx.beginPath();
  ctx.arc(cx, cy, radius, 0, Math.PI * 2);
  ctx.stroke();
}

function drawLine(ctx, x1, y1, x2, y2) {
  ctx.beginPath();
  ctx.moveTo(x1, y1);
  ctx.lineTo(x2, y2);
  ctx.stroke();
}

function strokePolyline(ctx, points, strokeStyle) {
function drawPolyline(ctx, points) {
  if (!points.length) {
    return;
  }
  ctx.beginPath();
  ctx.moveTo(points[0].x, points[0].y);
  for (let i = 1; i < points.length; i += 1) {
    ctx.lineTo(points[i].x, points[i].y);
  }
  ctx.stroke();
}

function clamp(value, min, max) {
  return Math.min(Math.max(value, min), max);
}

function buildProvenance({ width, height, safe, outerStrokePx }) {
  const aspectValue = width / height;
  const phiDelta = Math.abs(aspectValue - GOLDEN_RATIO);
  const aspect = phiDelta < 0.02 ? 'phi' : Number(aspectValue.toFixed(3));
  return {
    render: {
      canvas: { w: width, h: height, aspect, aspect_value: Number(aspectValue.toFixed(6)) },
      clearspace_px: safe.pad,
      safe_frame: { x: safe.x, y: safe.y, w: safe.w, h: safe.h }
    },
    policy: {
      clearspace_min_ratio: CLEARSPACE_MIN_RATIO,
      clearspace_min_px: CLEARSPACE_MIN_PX,
      stroke_multiplier: STROKE_MULTIPLIER,
      padding_law: 'v1.0',
      outer_stroke_px: Number(outerStrokePx.toFixed(3))
    }
  };
}

export { computeSafeFrame };
function getTreeNodes({ width, height, NUM }) {
  const centerX = width / 2;
  const topMargin = height / NUM.ELEVEN;
  const bottomMargin = height / NUM.ELEVEN;
  const verticalSpan = height - topMargin - bottomMargin;
  const verticalStep = verticalSpan / (NUM.SEVEN - 1);
  const offsetMinor = width / NUM.NINE;
  const offsetMajor = width / NUM.SEVEN;

  return {
    keter: { x: centerX, y: topMargin },
    chokmah: { x: centerX + offsetMinor, y: topMargin + verticalStep },
    binah: { x: centerX - offsetMinor, y: topMargin + verticalStep },
    chesed: { x: centerX + offsetMajor, y: topMargin + verticalStep * 2 },
    gevurah: { x: centerX - offsetMajor, y: topMargin + verticalStep * 2 },
    tiferet: { x: centerX, y: topMargin + verticalStep * 3 },
    netzach: { x: centerX + offsetMajor, y: topMargin + verticalStep * 4 },
    hod: { x: centerX - offsetMajor, y: topMargin + verticalStep * 4 },
    yesod: { x: centerX, y: topMargin + verticalStep * 5 },
    malkuth: { x: centerX, y: topMargin + verticalStep * 6 }
  };
}

function getTreePaths() {
  return [
    ["keter", "chokmah"],
    ["keter", "binah"],
    ["keter", "tiferet"],
    ["chokmah", "binah"],
    ["chokmah", "chesed"],
    ["chokmah", "tiferet"],
    ["binah", "gevurah"],
    ["binah", "tiferet"],
    ["chesed", "gevurah"],
    ["chesed", "tiferet"],
    ["chesed", "netzach"],
    ["gevurah", "tiferet"],
    ["gevurah", "hod"],
    ["tiferet", "netzach"],
    ["tiferet", "hod"],
    ["tiferet", "yesod"],
    ["netzach", "hod"],
    ["netzach", "yesod"],
    ["hod", "yesod"],
    ["netzach", "malkuth"],
    ["hod", "malkuth"],
    ["yesod", "malkuth"]
  ];
=======
  ctx.beginPath();
  ctx.moveTo(x1, y1);
  ctx.lineTo(x2, y2);
  ctx.stroke();
}

function isValidColor(value) {
  return typeof value === "string" && value.trim().length > 0;
>>>>>>> a0763cbe
}<|MERGE_RESOLUTION|>--- conflicted
+++ resolved
@@ -19,7 +19,6 @@
   supplied canvas context. Comments explain ND-safe choices for future editors.
   ND-safe static renderer for layered sacred geometry.
 
-<<<<<<< HEAD
   Layer order respects calm depth:
     1. Vesica field (intersecting circles hold the ground)
     2. Tree-of-Life scaffold (nodes and 22 paths)
@@ -27,7 +26,6 @@
     4. Double helix lattice (mirrored strands sampled at 144 points)
 
   Pure helpers keep changes predictable and avoid accidental animation loops.
-=======
   Layer order honours calm depth:
     1. Vesica field anchors the scene with gentle symmetry.
     2. Tree-of-Life scaffold provides the 10 nodes and 22 paths.
@@ -35,13 +33,11 @@
     4. Double-helix lattice establishes layered geometry without motion.
 
   All helpers are small pure functions that only rely on arguments to stay deterministic.
->>>>>>> a0763cbe
 */
 
 const DEFAULT_PALETTE = Object.freeze({
   bg: "#0b0b12",
   ink: "#e8e8f0",
-<<<<<<< HEAD
   layers: ["#6f9bff", "#74f1ff", "#8ef7c3", "#ffd27f", "#f5a3ff", "#d4d7ff"]
   Layer order preserves calm depth:
     1. Vesica field (foundation lattice)
@@ -91,12 +87,10 @@
 
 const DEFAULT_NUM = Object.freeze({
 const DEFAULT_NUMERLOGY = Object.freeze({
-=======
   layers: ["#6f9bff", "#5bd6c9", "#8ef7c3", "#ffd27f", "#f5a3ff", "#d4d7ff"]
 });
 
 const DEFAULT_NUM = Object.freeze({
->>>>>>> a0763cbe
   THREE: 3,
   SEVEN: 7,
   NINE: 9,
@@ -125,7 +119,6 @@
     return null;
   }
 
-<<<<<<< HEAD
   const width = Math.max(1, Math.floor(options.width ?? ctx.canvas.width ?? 1440));
   const height = Math.max(1, Math.floor(options.height ?? ctx.canvas.height ?? 900));
   const palette = normalisePalette(options.palette);
@@ -135,12 +128,10 @@
   const height = Number.isFinite(options.height) ? options.height : ctx.canvas.height || 900;
   const palette = normalisePalette(options.palette);
   const NUM = normaliseNumerology(options.NUM);
-=======
   const width = normaliseDimension(options.width, ctx.canvas?.width || 1440);
   const height = normaliseDimension(options.height, ctx.canvas?.height || 900);
   const palette = mergePalette(options.palette);
   const NUM = mergeNumerology(options.NUM);
->>>>>>> a0763cbe
 
   const outerStrokePx = computeOuterStroke(width, height);
   const safe = computeSafeFrame(width, height, outerStrokePx);
@@ -151,7 +142,6 @@
 
   setCanvasSize(ctx.canvas, width, height);
   ctx.save();
-<<<<<<< HEAD
   configureContext(ctx);
 
   fillBackground(ctx, width, height, palette.bg);
@@ -213,7 +203,6 @@
     NUM
   });
 
-=======
   configureContext(ctx, width, height, palette.bg);
 
   drawVesicaField(ctx, {
@@ -224,12 +213,10 @@
     NUM
   });
 
->>>>>>> a0763cbe
   drawTreeOfLife(ctx, {
     width,
     height,
     lineColor: palette.layers[2],
-<<<<<<< HEAD
     nodeFill: palette.ink,
     haloColor: palette.layers[5],
     NUM
@@ -248,7 +235,6 @@
     height,
     strandColorA: palette.layers[4],
     strandColorB: palette.layers[5],
-=======
     haloColor: palette.layers[3],
     nodeColor: palette.ink,
     NUM
@@ -267,7 +253,6 @@
     height,
     strandColorA: palette.layers[5],
     strandColorB: palette.layers[0],
->>>>>>> a0763cbe
     rungColor: palette.layers[2],
     NUM
   });
@@ -302,7 +287,6 @@
   return { ok: true, palette, NUM };
 }
 
-<<<<<<< HEAD
 function sanitiseDimension(value, fallback) {
   if (Number.isFinite(value) && value > 0) {
     return value;
@@ -369,7 +353,6 @@
 function normaliseNumerology(NUM) {
   if (!NUM) {
     return FALLBACK_NUM;
-=======
 function normaliseDimension(value, fallback) {
   if (Number.isFinite(value) && value > 0) {
     return value;
@@ -385,7 +368,6 @@
   for (let i = 0; i < DEFAULT_PALETTE.layers.length; i += 1) {
     const custom = palette.layers && palette.layers[i];
     layers.push(isValidColor(custom) ? custom : DEFAULT_PALETTE.layers[i]);
->>>>>>> a0763cbe
   }
   const bg = isValidColor(palette.bg) ? palette.bg : DEFAULT_PALETTE.bg;
   const ink = isValidColor(palette.ink) ? palette.ink : DEFAULT_PALETTE.ink;
@@ -395,7 +377,6 @@
 function mergeNumerology(NUM = {}) {
   const merged = {};
   for (const key of Object.keys(DEFAULT_NUM)) {
-<<<<<<< HEAD
     merged[key] = Number.isFinite(source[key]) ? source[key] : DEFAULT_NUM[key];
 function normaliseNumerology(overrides) {
   const merged = {};
@@ -410,15 +391,12 @@
   const result = {};
   for (const key of Object.keys(DEFAULT_NUMERLOGY)) {
     result[key] = Number.isFinite(input[key]) ? input[key] : DEFAULT_NUMERLOGY[key];
-=======
     const value = Number(NUM[key]);
     merged[key] = Number.isFinite(value) ? value : DEFAULT_NUM[key];
->>>>>>> a0763cbe
   }
   return result;
 }
 
-<<<<<<< HEAD
 function fillBackground(ctx, width, height, color) {
 function paintBackground(ctx, width, height, color) {
   ctx.fillStyle = color;
@@ -755,7 +733,6 @@
   for (let i = 0; i < paths.length; i += 1) {
     const [from, to] = paths[i];
   ctx.strokeStyle = palette.layers[1];
-=======
 function configureContext(ctx, width, height, background) {
   ctx.canvas.width = width;
   ctx.canvas.height = height;
@@ -816,7 +793,6 @@
   ctx.globalAlpha = 0.72;
   ctx.strokeStyle = lineColor;
   const pathWidth = Math.max(1.4, Math.min(width, height) / (NUM.ONEFORTYFOUR / NUM.SEVEN));
->>>>>>> a0763cbe
   ctx.lineWidth = pathWidth;
   paths.forEach(([from, to]) => {
     const start = nodes[from];
@@ -826,7 +802,6 @@
     }
     drawLine(ctx, start.x, start.y, end.x, end.y);
   });
-<<<<<<< HEAD
 
   // Nodes sit on top with gentle halos for focus without harsh contrast.
   ctx.globalAlpha = 0.9;
@@ -911,7 +886,6 @@
     const start = nodes[from];
     const end = nodes[to];
     drawLine(ctx, start.x, start.y, end.x, end.y);
-=======
 
   // Nodes rendered last for clarity; halos explain calm focus.
   ctx.globalAlpha = 0.9;
@@ -924,7 +898,6 @@
     ctx.globalAlpha = 0.45;
     drawCircle(ctx, node.x, node.y, nodeRadius * (NUM.THIRTYTHREE / NUM.TWENTYTWO), { stroke: true });
     ctx.globalAlpha = 0.9;
->>>>>>> a0763cbe
   });
 
   // Nodes rendered last for clarity with gentle halos.
@@ -949,7 +922,6 @@
   ctx.restore();
 }
 
-<<<<<<< HEAD
 function paintFibonacciCurve(ctx, width, height, palette, NUM) {
 function getTreeNodes(width, height, NUM) {
   const topMargin = height / NUM.TWENTYTWO * NUM.THREE;
@@ -1052,9 +1024,7 @@
   const minDim = Math.min(width, height);
   const maxRadius = minDim / (NUM.THREE / (NUM.NINE / NUM.SEVEN));
 function drawFibonacciCurve(ctx, { width, height, strokeColor, markerColor, NUM }) {
-=======
 function drawFibonacciCurve(ctx, { width, height, curveColor, markerColor, NUM }) {
->>>>>>> a0763cbe
   const phi = (1 + Math.sqrt(5)) / 2;
   const steps = NUM.ONEFORTYFOUR;
   const rotations = NUM.ELEVEN / NUM.THREE;
@@ -1066,7 +1036,6 @@
   ctx.globalAlpha = 0.74;
   ctx.lineWidth = Math.max(1.4, maxRadius / NUM.NINETYNINE * NUM.SEVEN);
   const steps = NUM.TWENTYTWO;
-<<<<<<< HEAD
   const growthSteps = NUM.SEVEN;
   const rotations = NUM.ELEVEN / NUM.THREE;
   const startRadius = maxRadius / Math.pow(phi, growthSteps);
@@ -1119,7 +1088,6 @@
   ctx.strokeStyle = strokeColor;
   ctx.lineWidth = Math.max(1.4, maxRadius / NUM.ONEFORTYFOUR * NUM.THREE);
   ctx.globalAlpha = 0.72;
-=======
   const turns = NUM.ELEVEN / NUM.THREE; // ~3.67 turns keeps the spiral calm.
   const growth = NUM.SEVEN;
   const startRadius = Math.min(width, height) / NUM.NINETYNINE;
@@ -1130,12 +1098,10 @@
   ctx.strokeStyle = curveColor;
   ctx.globalAlpha = 0.82;
   ctx.lineWidth = Math.max(1.4, Math.min(width, height) / NUM.ONEFORTYFOUR * NUM.THREE);
->>>>>>> a0763cbe
   ctx.beginPath();
 
   for (let i = 0; i <= steps; i += 1) {
     const t = i / steps;
-<<<<<<< HEAD
     const angle = turns * Math.PI * 2 * t;
     const radius = startRadius * Math.pow(phi, NUM.SEVEN * t / NUM.THREE);
 function drawFibonacciCurve(ctx, width, height, color, NUM) {
@@ -1161,12 +1127,10 @@
     const radius = startRadius * Math.pow(phi, growthSteps * t);
     const x = centerX + Math.cos(angle) * radius;
     const y = centerY + Math.sin(angle) * radius;
-=======
     const theta = turns * Math.PI * 2 * t;
     const radius = startRadius * Math.pow(phi, growth * t);
     const x = centerX + Math.cos(theta) * radius;
     const y = centerY + Math.sin(theta) * radius;
->>>>>>> a0763cbe
     if (i === 0) {
       ctx.moveTo(x, y);
     } else {
@@ -1195,7 +1159,6 @@
     const y = top + span * t;
     const angle = t * Math.PI * (NUM.ELEVEN / NUM.THREE);
 
-<<<<<<< HEAD
   const markerCount = NUM.NINE;
   const markerRadius = Math.min(strokeWidth * 0.9, safe.pad / NUM.THIRTYTHREE * NUM.THREE);
   ctx.fillStyle = palette.layers[2];
@@ -1225,7 +1188,6 @@
     const y = centerY + Math.sin(angle) * radius;
     fillCircle(ctx, x, y, markerRadius);
     drawCircle(ctx, x, y, markerRadius, true, false);
-=======
   // Calm markers along the curve reinforce numerology touch points.
   const markerCount = NUM.NINE;
   const markerRadius = Math.max(3, Math.min(width, height) / NUM.ONEFORTYFOUR * NUM.THREE);
@@ -1238,13 +1200,11 @@
     const x = centerX + Math.cos(theta) * radius;
     const y = centerY + Math.sin(theta) * radius;
     drawCircle(ctx, x, y, markerRadius, { fill: true });
->>>>>>> a0763cbe
   }
 
   ctx.restore();
 }
 
-<<<<<<< HEAD
 function drawHelixLattice(ctx, { safe, palette, NUM, outerStrokePx }) {
   const steps = NUM.ONEFORTYFOUR;
   const frequency = NUM.THREE;
@@ -1501,7 +1461,6 @@
   ctx.setLineDash([8, 6]);
   ctx.strokeRect(safe.x, safe.y, safe.w, safe.h);
   ctx.restore();
-=======
 function drawHelixLattice(ctx, { width, height, strandColorA, strandColorB, rungColor, NUM }) {
   const topMargin = height / NUM.NINE;
   const bottomMargin = height / NUM.NINE;
@@ -1593,7 +1552,6 @@
     ctx.lineTo(point.x, point.y);
   }
   ctx.stroke();
->>>>>>> a0763cbe
 }
 
 function drawCircle(ctx, cx, cy, radius, options = {}) {
@@ -1667,18 +1625,14 @@
     ctx.fill();
   }
   if (options.stroke) {
-<<<<<<< HEAD
     ctx.fill();
   }
   if (stroke) {
-=======
->>>>>>> a0763cbe
     ctx.stroke();
   }
 }
 
 function drawLine(ctx, x1, y1, x2, y2) {
-<<<<<<< HEAD
   ctx.beginPath();
   ctx.moveTo(x1, y1);
   ctx.lineTo(x2, y2);
@@ -1873,7 +1827,6 @@
     ["hod", "malkuth"],
     ["yesod", "malkuth"]
   ];
-=======
   ctx.beginPath();
   ctx.moveTo(x1, y1);
   ctx.lineTo(x2, y2);
@@ -1882,5 +1835,4 @@
 
 function isValidColor(value) {
   return typeof value === "string" && value.trim().length > 0;
->>>>>>> a0763cbe
 }