--- conflicted
+++ resolved
@@ -1,6 +1,5 @@
 /*
   helix-renderer.mjs
-<<<<<<< HEAD
   Static renderer that respects ND-safe guidance: no motion, layered geometry, and clear comments explaining why.
 
   Layer order sustains calm depth:
@@ -18,7 +17,6 @@
 
   All drawing helpers are pure; no animation loops or side effects beyond the
   supplied canvas context. Comments explain ND-safe choices for future editors.
-=======
   ND-safe static renderer for layered sacred geometry.
 
   Layer order respects calm depth:
@@ -28,7 +26,6 @@
     4. Double helix lattice (mirrored strands sampled at 144 points)
 
   Pure helpers keep changes predictable and avoid accidental animation loops.
->>>>>>> e71ba4cf
 */
 
 const DEFAULT_PALETTE = Object.freeze({
@@ -83,7 +80,6 @@
     return { ok: false, reason: 'no-context', palette: FALLBACK_PALETTE, NUM: FALLBACK_NUM };
   }
 
-<<<<<<< HEAD
   const width = sanitiseDimension(options.width, ctx.canvas.width, 1440);
   const height = sanitiseDimension(options.height, ctx.canvas.height, 900);
   const palette = selectPalette(options.palette);
@@ -107,16 +103,13 @@
 
   const outerStrokePx = computeOuterStroke(width, height);
   const safe = computeSafeFrame(width, height, outerStrokePx);
-=======
   const width = Number.isFinite(config.width) ? config.width : ctx.canvas.width || 1440;
   const height = Number.isFinite(config.height) ? config.height : ctx.canvas.height || 900;
   const palette = normalisePalette(config.palette);
   const NUM = ensureNumerology(config.NUM);
->>>>>>> e71ba4cf
 
   setCanvasSize(ctx.canvas, width, height);
   ctx.save();
-<<<<<<< HEAD
   configureContext(ctx);
 
   fillBackground(ctx, width, height, palette.bg);
@@ -162,7 +155,6 @@
   if (debugOverlay) {
     drawSafeFrameOverlay(ctx, safe);
   }
-=======
   ctx.canvas.width = width;
   ctx.canvas.height = height;
 
@@ -204,7 +196,6 @@
     rungColor: palette.layers[2],
     NUM
   });
->>>>>>> e71ba4cf
 
   ctx.restore();
 
@@ -269,7 +260,6 @@
   return merged;
 }
 
-<<<<<<< HEAD
 function fillBackground(ctx, width, height, color) {
   ctx.fillStyle = color;
   ctx.fillRect(0, 0, width, height);
@@ -441,7 +431,6 @@
     { x: centerX, y: centerY - axialOffset },
     { x: centerX, y: centerY + axialOffset }
   ];
-=======
 function drawVesicaField(ctx, { width, height, colorA, colorB, accent, NUM }) {
   const radius = Math.min(width, height) / (NUM.THIRTYTHREE / NUM.NINE);
   const cx = width / 2;
@@ -475,13 +464,11 @@
     drawLine(ctx, x, cy - gridRadius, x, cy + gridRadius);
     drawLine(ctx, cx - gridRadius, y, cx + gridRadius, y);
   }
->>>>>>> e71ba4cf
 
   ctx.save();
   ctx.strokeStyle = palette.layers[0];
   ctx.lineWidth = Math.max(1.25, radius / NUM.NINETYNINE * NUM.SEVEN);
 
-<<<<<<< HEAD
   ctx.globalAlpha = 0.28;
   circleCenters.forEach((point) => {
     drawCircle(ctx, point.x, point.y, radius, { stroke: true });
@@ -622,7 +609,6 @@
     ctx.strokeStyle = palette.layers[5];
     drawCircle(ctx, node.x, node.y, nodeRadius * (NUM.THIRTYTHREE / NUM.TWENTYTWO), { stroke: true });
     ctx.globalAlpha = 0.9;
-=======
 function drawTreeOfLife(ctx, { width, height, lineColor, nodeFill, haloColor, NUM }) {
   const nodes = computeTreeNodes(width, height, NUM);
   const paths = getTreePaths();
@@ -649,13 +635,11 @@
     ctx.globalAlpha = 0.5;
     strokeCircle(ctx, node.x, node.y, nodeRadius * (NUM.THIRTYTHREE / NUM.TWENTYTWO));
     ctx.globalAlpha = 0.88;
->>>>>>> e71ba4cf
   });
 
   ctx.restore();
 }
 
-<<<<<<< HEAD
 function paintFibonacciCurve(ctx, width, height, palette, NUM) {
 function getTreeNodes(width, height, NUM) {
   const topMargin = height / NUM.TWENTYTWO * NUM.THREE;
@@ -757,9 +741,7 @@
   const centerY = height / 2;
   const minDim = Math.min(width, height);
   const maxRadius = minDim / (NUM.THREE / (NUM.NINE / NUM.SEVEN));
-=======
 function drawFibonacciCurve(ctx, { width, height, strokeColor, markerColor, NUM }) {
->>>>>>> e71ba4cf
   const phi = (1 + Math.sqrt(5)) / 2;
   const steps = NUM.ONEFORTYFOUR;
   const rotations = NUM.ELEVEN / NUM.THREE;
@@ -771,7 +753,6 @@
   ctx.globalAlpha = 0.74;
   ctx.lineWidth = Math.max(1.4, maxRadius / NUM.NINETYNINE * NUM.SEVEN);
   const steps = NUM.TWENTYTWO;
-<<<<<<< HEAD
   const growthSteps = NUM.SEVEN;
   const rotations = NUM.ELEVEN / NUM.THREE;
   const startRadius = maxRadius / Math.pow(phi, growthSteps);
@@ -814,7 +795,6 @@
     const angle = rotations * Math.PI * 2 * t;
     const radius = startRadius * Math.pow(GOLDEN_RATIO, growthSteps * t);
     const radius = startRadius * Math.pow(phi, NUM.SEVEN * t);
-=======
   const turns = NUM.NINE / NUM.THREE; // three calm turns
   const maxRadius = Math.min(width, height) / (NUM.THREE + NUM.SEVEN / NUM.ELEVEN);
   const startRadius = maxRadius / Math.pow(phi, NUM.SEVEN / NUM.THREE);
@@ -831,7 +811,6 @@
     const t = i / steps;
     const angle = turns * Math.PI * 2 * t;
     const radius = startRadius * Math.pow(phi, NUM.SEVEN * t / NUM.THREE);
->>>>>>> e71ba4cf
     const x = centerX + Math.cos(angle) * radius;
     const y = centerY + Math.sin(angle) * radius;
     if (i === 0) {
@@ -862,7 +841,6 @@
     const y = top + span * t;
     const angle = t * Math.PI * (NUM.ELEVEN / NUM.THREE);
 
-<<<<<<< HEAD
   const markerCount = NUM.NINE;
   const markerRadius = Math.min(strokeWidth * 0.9, safe.pad / NUM.THIRTYTHREE * NUM.THREE);
   ctx.fillStyle = palette.layers[2];
@@ -874,7 +852,6 @@
     const x = centerX + Math.cos(angle) * radius;
     const y = centerY + Math.sin(angle) * radius;
     drawCircle(ctx, x, y, markerRadius, { fill: true });
-=======
   // Anchor markers give gentle focus with no motion cues.
   const markerCount = NUM.NINE;
   const markerRadius = Math.max(3, maxRadius / NUM.ONEFORTYFOUR * NUM.THREE);
@@ -887,13 +864,11 @@
     const x = centerX + Math.cos(angle) * radius;
     const y = centerY + Math.sin(angle) * radius;
     fillCircle(ctx, x, y, markerRadius);
->>>>>>> e71ba4cf
   }
 
   ctx.restore();
 }
 
-<<<<<<< HEAD
 function drawHelixLattice(ctx, { safe, palette, NUM, outerStrokePx }) {
   const steps = NUM.ONEFORTYFOUR;
   const frequency = NUM.THREE;
@@ -1139,7 +1114,6 @@
 function drawPolyline(ctx, points) {
   if (!points || points.length === 0) {
 function drawPolyline(ctx, points) {
-=======
 function drawHelixLattice(ctx, { width, height, strandColorA, strandColorB, rungColor, NUM }) {
   const samples = NUM.ONEFORTYFOUR;
   const topMargin = height / NUM.ELEVEN;
@@ -1240,7 +1214,6 @@
 }
 
 function strokePolyline(ctx, points, strokeStyle) {
->>>>>>> e71ba4cf
   if (!points.length) {
     return;
   }
@@ -1250,7 +1223,6 @@
     ctx.lineTo(points[i].x, points[i].y);
   }
   ctx.stroke();
-<<<<<<< HEAD
 }
 
 function clamp(value, min, max) {
@@ -1326,6 +1298,4 @@
     ["hod", "malkuth"],
     ["yesod", "malkuth"]
   ];
-=======
->>>>>>> e71ba4cf
 }