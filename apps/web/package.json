{
  "name": "@cathedral/web",
  "version": "1.0.0",
<<<<<<< HEAD
  "description": "Cathedral of Circuits - Web Interface with Codex 144:99 Integration",
  "type": "module",
  "scripts": {
    "dev": "vite --port 5173 --host",
    "build": "vite build",
    "preview": "vite preview",
    "serve": "vite preview --port 8080"
  },
  "dependencies": {
    "@bekalah/cathedral-game-engine": "workspace:*"
  },
  "devDependencies": {
    "typescript": "^5.3.0",
    "vite": "^5.0.0"
  },
  "cathedral": {
    "codex_integration": true,
    "living_arcanae": true,
    "fusion_kink": true,
    "trauma_safe": true,
    "artistic_vision": "Björk + Tori + Iris + Emma + 21 Taras"
=======
  "description": "Next.js web app for Avalon labs with Three.js, Babylon.js, p5.js, and Tone.js",
  "scripts": {
    "dev": "next dev",
    "build": "next build",
    "start": "next start",
    "export": "next export",
    "generate-avalon": "node scripts/generate-avalon-components.js"
  },
  "dependencies": {
    "next": "^14.0.0",
    "react": "^18.0.0",
    "react-dom": "^18.0.0",
    "three": "^0.158.0",
    "@types/three": "^0.158.0",
    "@react-three/fiber": "^8.0.0",
    "@react-three/drei": "^9.0.0",
    "babylonjs": "^6.0.0",
    "p5": "^1.7.0",
    "tone": "^14.7.77",
    "@cathedral/core": "workspace:*"
  },
  "devDependencies": {
    "typescript": "^5.0.0",
    "@types/node": "^20.0.0",
    "@types/react": "^18.0.0",
    "@types/react-dom": "^18.0.0"
>>>>>>> cdf91656
  }
}
<|MERGE_RESOLUTION|>--- conflicted
+++ resolved
@@ -1,29 +1,6 @@
 {
   "name": "@cathedral/web",
   "version": "1.0.0",
-<<<<<<< HEAD
-  "description": "Cathedral of Circuits - Web Interface with Codex 144:99 Integration",
-  "type": "module",
-  "scripts": {
-    "dev": "vite --port 5173 --host",
-    "build": "vite build",
-    "preview": "vite preview",
-    "serve": "vite preview --port 8080"
-  },
-  "dependencies": {
-    "@bekalah/cathedral-game-engine": "workspace:*"
-  },
-  "devDependencies": {
-    "typescript": "^5.3.0",
-    "vite": "^5.0.0"
-  },
-  "cathedral": {
-    "codex_integration": true,
-    "living_arcanae": true,
-    "fusion_kink": true,
-    "trauma_safe": true,
-    "artistic_vision": "Björk + Tori + Iris + Emma + 21 Taras"
-=======
   "description": "Next.js web app for Avalon labs with Three.js, Babylon.js, p5.js, and Tone.js",
   "scripts": {
     "dev": "next dev",
@@ -50,6 +27,5 @@
     "@types/node": "^20.0.0",
     "@types/react": "^18.0.0",
     "@types/react-dom": "^18.0.0"
->>>>>>> cdf91656
   }
-}
+}