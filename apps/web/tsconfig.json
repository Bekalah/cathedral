--- conflicted
+++ resolved
@@ -9,22 +9,12 @@
     ],
     "module": "ESNext",
     "skipLibCheck": true,
-<<<<<<< HEAD
-=======
     /* Bundler mode */
->>>>>>> aca9ad6d
     "moduleResolution": "bundler",
     "allowImportingTsExtensions": true,
     "resolveJsonModule": true,
     "isolatedModules": true,
     "noEmit": true,
-<<<<<<< HEAD
-    "jsx": "react-jsx",
-    "strict": true,
-    "noUnusedLocals": true,
-    "noUnusedParameters": true,
-    "noFallthroughCasesInSwitch": true
-=======
     "jsx": "preserve",
     /* Linting */
     "strict": true,
@@ -44,7 +34,6 @@
     "allowJs": true,
     "incremental": true,
     "esModuleInterop": true
->>>>>>> aca9ad6d
   },
   "include": [
     "src"
