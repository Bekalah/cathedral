# Cosmic Helix Renderer (Offline, ND-safe)

Static HTML plus Canvas renderer that honors the Cosmic-Helix spec with layered geometry and sensory calming choices. Everything runs offline: double-clicking `index.html` is enough.

## Files

- `index.html` - entry point with a 1440x900 canvas, calm status line, and local palette loading with a built-in fallback.
- `js/helix-renderer.mjs` - pure ES module that draws the Vesica field, Tree-of-Life scaffold, Fibonacci curve, and static double-helix lattice in that order.
<<<<<<< HEAD
- `data/palette.json` - editable ND-safe palette. If missing, the renderer falls back to embedded colors and paints a gentle inline notice.
- `data/palettes/` - optional curated palettes to copy over `data/palette.json`.
- `_headers` - security and CORS headers for Cloudflare Pages.
- `.cfignore` - excludes development assets from the upload bundle.
=======
- `apps/web/public/registry/palette.json` - editable ND-safe palette. If missing, the renderer falls back to embedded colors and paints a gentle inline notice.
- `apps/web/public/registry/palettes/` - optional curated palettes to copy over `apps/web/public/registry/palette.json`.

- `index.html` - entry point with a 1440x900 canvas, palette loader, and ND-safe status copy.
- `js/helix-renderer.mjs` - pure ES module that draws the Vesica field, Tree-of-Life scaffold, Fibonacci curve, and static double-helix lattice in that order.
- `apps/web/public/registry/palette.json` - editable palette file. Remove it to test the inline fallback notice; the renderer stays safe.
>>>>>>> b0fe1da8

## Rendered Layers
1. **Vesica field** - Seven by nine circle lattice using constants 7 and 9 for grounding repetition.
2. **Tree-of-Life scaffold** - Ten sephirot nodes with twenty-two connective paths. Layout ratios weave constants 3, 7, 9, 11, 22, 33, 99, and 144.
3. **Fibonacci curve** - Logarithmic spiral approximation sampled with constants 11, 22, 33, and 99 for calm growth.
4. **Double-helix lattice** - Phase-shifted strands sampled ninety-nine times with thirty-three crossbars; ratios lean on constants 7, 11, 22, 33, 99, and 144.

## Palette Notes
- Default palette favors serene blues, teals, gold, and violet on deep charcoal for readability.
- Edit `apps/web/public/registry/palette.json` to adjust tones; keep six layer colors so each geometry band remains distinct.
- To test the fallback, temporarily rename or remove `apps/web/public/registry/palette.json`. The canvas will render with embedded colors and note the fallback status.

## Offline Usage
1. Keep the files in the same folder.
2. Double-click `index.html` (or use a browser "Open File" command).
3. The canvas renders immediately. No network, build step, or workflow exists here.

## Cloudflare Pages Deployment
1. Create a new Cloudflare Pages project and choose the repository.
2. Set the **Build command** to `None` and **Build output directory** to the repository root.
3. Deploy. Cloudflare serves the static files as-is, honoring the `_headers` directives for MIME safety and cross-origin isolation.
4. For multi-site routing later, point a Cloudflare Worker at this project (for example `/helix` maps to `https://<project>.pages.dev`).

All geometry helpers live in `js/helix-renderer.mjs` as small pure functions with comments explaining ND-safe choices and layer ordering.<|MERGE_RESOLUTION|>--- conflicted
+++ resolved
@@ -6,19 +6,16 @@
 
 - `index.html` - entry point with a 1440x900 canvas, calm status line, and local palette loading with a built-in fallback.
 - `js/helix-renderer.mjs` - pure ES module that draws the Vesica field, Tree-of-Life scaffold, Fibonacci curve, and static double-helix lattice in that order.
-<<<<<<< HEAD
 - `data/palette.json` - editable ND-safe palette. If missing, the renderer falls back to embedded colors and paints a gentle inline notice.
 - `data/palettes/` - optional curated palettes to copy over `data/palette.json`.
 - `_headers` - security and CORS headers for Cloudflare Pages.
 - `.cfignore` - excludes development assets from the upload bundle.
-=======
 - `apps/web/public/registry/palette.json` - editable ND-safe palette. If missing, the renderer falls back to embedded colors and paints a gentle inline notice.
 - `apps/web/public/registry/palettes/` - optional curated palettes to copy over `apps/web/public/registry/palette.json`.
 
 - `index.html` - entry point with a 1440x900 canvas, palette loader, and ND-safe status copy.
 - `js/helix-renderer.mjs` - pure ES module that draws the Vesica field, Tree-of-Life scaffold, Fibonacci curve, and static double-helix lattice in that order.
 - `apps/web/public/registry/palette.json` - editable palette file. Remove it to test the inline fallback notice; the renderer stays safe.
->>>>>>> b0fe1da8
 
 ## Rendered Layers
 1. **Vesica field** - Seven by nine circle lattice using constants 7 and 9 for grounding repetition.
