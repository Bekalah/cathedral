# Cosmic Helix Renderer

Static, offline renderer for the layered Cosmogenesis helix field. The bundle honours ND-safe practice: no motion, calm palette, and explanatory comments so future maintainers know why each choice exists.

## Files
<<<<<<< HEAD
- `index.html` — entry point that loads the renderer module, fetches the optional palette, and reports status.
- `js/helix-renderer.mjs` — pure drawing helpers that paint each sacred geometry layer in order.
- `data/palette.json` — tweakable palette. Remove or edit to taste; fallback hues keep AA+ contrast.

## Usage
1. Double-click `index.html` in any modern browser. No server or build steps are required.
2. If `data/palette.json` is present, the renderer uses those hues. When the file is missing (or blocked by browser security rules), the page reports the fallback and still renders with calm defaults.

## Geometry Layers
1. **Vesica Field** — overlapping circles and a 3x3 grid arranged with constants (3, 7, 9, 11, 22, 33) to ground the canvas.
2. **Tree-of-Life Scaffold** — ten nodes and twenty-two connecting paths drawn with gentle halos for clarity.
3. **Fibonacci Curve** — a logarithmic spiral guided by phi ratios across twenty-two segments to represent growth without motion.
4. **Double Helix Lattice** — twin strands and rungs sampled across one hundred forty-four points for static depth.
=======
- `index.html` - entry point that loads the renderer module and optional palette data.
- `js/helix-renderer.mjs` - pure functions that paint each sacred geometry layer.
- `data/palette.json` - tweakable palette. Remove or edit to taste; fallback hues keep AA+ contrast.

## Geometry Layers
1. **Vesica Field** - overlapping circles arranged with constants (3, 7, 9, 33) to ground the canvas.
2. **Tree-of-Life Scaffold** - ten nodes and twenty-two connecting paths drawn with gentle strokes.
3. **Fibonacci Curve** - a logarithmic spiral guided by phi ratios across twenty-two segments.
4. **Double Helix Lattice** - twin strands and rungs sampled across one hundred forty-four points for static depth.

## Clearspace and Safe Frame
- The renderer computes `clearspace_px = max(0.07 * min(width, height), 24, outerStrokePx)` before any draw calls.
- All geometry is plotted inside the safe frame rectangle `{ x, y, w, h }`, so no sacred form touches the canvas edge.
- Pass `?overlay=safe` in the query string to see the translucent QA overlay that outlines the safe frame.
- Provenance metadata is attached to the canvas (`data-provenance`) including `clearspace_px`, `safe_frame`, and policy constants for downstream validation.
>>>>>>> 2a192bca

## ND-safe Choices
- No animation, autoplay, strobing, or sudden contrast shifts.
- Palette colours maintain calm contrast against the background; fallbacks use the same hues as the inline CSS.
- Comments in the module explain the layer order so future edits preserve the sensory-safe depth stack.

## Customising
- Adjust the palette JSON for alternate hues (keep `bg`, `ink`, and six `layers`).
- Tweak numerology-based constants inside `js/helix-renderer.mjs` to shift spacing while preserving symbolic ratios (3, 7, 9, 11, 22, 33, 99, 144).

## Offline Notes
- Browsers may block `fetch` calls on `file://` URLs. The script catches these errors and keeps rendering with fallback data so the experience remains offline-first.
<<<<<<< HEAD
- No external network, build tools, or workflows are required.

This renderer is a self-contained, offline-safe study of layered sacred geometry. It follows the ND-safe law: calm contrast, no animation, no strobe, and layer order explained for trauma-aware maintenance.
=======
- No external network, build tools, or workflows are required.
>>>>>>> 2a192bca
<|MERGE_RESOLUTION|>--- conflicted
+++ resolved
@@ -3,21 +3,6 @@
 Static, offline renderer for the layered Cosmogenesis helix field. The bundle honours ND-safe practice: no motion, calm palette, and explanatory comments so future maintainers know why each choice exists.
 
 ## Files
-<<<<<<< HEAD
-- `index.html` — entry point that loads the renderer module, fetches the optional palette, and reports status.
-- `js/helix-renderer.mjs` — pure drawing helpers that paint each sacred geometry layer in order.
-- `data/palette.json` — tweakable palette. Remove or edit to taste; fallback hues keep AA+ contrast.
-
-## Usage
-1. Double-click `index.html` in any modern browser. No server or build steps are required.
-2. If `data/palette.json` is present, the renderer uses those hues. When the file is missing (or blocked by browser security rules), the page reports the fallback and still renders with calm defaults.
-
-## Geometry Layers
-1. **Vesica Field** — overlapping circles and a 3x3 grid arranged with constants (3, 7, 9, 11, 22, 33) to ground the canvas.
-2. **Tree-of-Life Scaffold** — ten nodes and twenty-two connecting paths drawn with gentle halos for clarity.
-3. **Fibonacci Curve** — a logarithmic spiral guided by phi ratios across twenty-two segments to represent growth without motion.
-4. **Double Helix Lattice** — twin strands and rungs sampled across one hundred forty-four points for static depth.
-=======
 - `index.html` - entry point that loads the renderer module and optional palette data.
 - `js/helix-renderer.mjs` - pure functions that paint each sacred geometry layer.
 - `data/palette.json` - tweakable palette. Remove or edit to taste; fallback hues keep AA+ contrast.
@@ -33,7 +18,6 @@
 - All geometry is plotted inside the safe frame rectangle `{ x, y, w, h }`, so no sacred form touches the canvas edge.
 - Pass `?overlay=safe` in the query string to see the translucent QA overlay that outlines the safe frame.
 - Provenance metadata is attached to the canvas (`data-provenance`) including `clearspace_px`, `safe_frame`, and policy constants for downstream validation.
->>>>>>> 2a192bca
 
 ## ND-safe Choices
 - No animation, autoplay, strobing, or sudden contrast shifts.
@@ -46,10 +30,6 @@
 
 ## Offline Notes
 - Browsers may block `fetch` calls on `file://` URLs. The script catches these errors and keeps rendering with fallback data so the experience remains offline-first.
-<<<<<<< HEAD
 - No external network, build tools, or workflows are required.
 
-This renderer is a self-contained, offline-safe study of layered sacred geometry. It follows the ND-safe law: calm contrast, no animation, no strobe, and layer order explained for trauma-aware maintenance.
-=======
-- No external network, build tools, or workflows are required.
->>>>>>> 2a192bca
+This renderer is a self-contained, offline-safe study of layered sacred geometry. It follows the ND-safe law: calm contrast, no animation, no strobe, and layer order explained for trauma-aware maintenance.