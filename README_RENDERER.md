# Cosmic Helix Renderer (Offline, ND-safe)

Static HTML + Canvas renderer that honors the Cosmic-Helix spec with layered geometry and sensory-calming choices. Everything runs offline: double-clicking `index.html` is enough.

## Files
<<<<<<< HEAD
- `index.html` - entry point with a 1440x900 canvas, palette loader, and ND-safe status copy.
- `js/helix-renderer.mjs` - pure ES module that draws the Vesica field, Tree-of-Life scaffold, Fibonacci curve, and static double-helix lattice in that order.
- `data/palette.json` - editable palette file. Remove it to test the inline fallback notice; the renderer stays safe.
=======
- `index.html` - entry point with a 1440x900 canvas, calm status line, and local palette loading that first tries `fetch` then falls back to a built-in palette.
- `js/helix-renderer.mjs` - pure ES module that draws the Vesica lattice, Tree-of-Life scaffold, Fibonacci curve, and static double-helix lattice.
- `data/palette.json` - editable ND-safe palette. If missing or blocked, the renderer falls back to an embedded palette and paints a gentle inline notice.
>>>>>>> 1f2df526

## Rendered Layers
1. **Vesica field** - Seven by nine circle lattice using constants 7 and 9 for grounding repetition.
2. **Tree-of-Life scaffold** - Ten sephirot nodes with twenty-two connective paths. Layout ratios weave constants 3, 7, 9, 11, 22, 33, 99, and 144.
3. **Fibonacci curve** - Logarithmic spiral approximation sampled with constants 11, 22, 33, and 99 for calm growth.
4. **Double-helix lattice** - Phase-shifted strands sampled ninety-nine times with thirty-three crossbars; ratios lean on constants 7, 11, 22, 33, 99, and 144.

## Palette Notes
- Default palette favors serene blues, teals, gold, and violet on deep charcoal for high readability.
- Edit `data/palette.json` to adjust tones; keep six layer colors so each geometry band remains distinct.
- Additional curated palettes live in `data/palettes/`. Copy one over `data/palette.json` to swap schemes.

## Usage (Offline)
1. Keep the four files together.
2. Double-click `index.html` (or use a browser "Open File" command).
3. The canvas renders immediately. No network, build step, or workflow exists here.

## Accessibility and ND-safe Choices
- No animation, audio, or autoplay; drawing happens once.
- Comments document why each layer stays static and how contrast stays readable.
- Layer order preserves depth: Vesica base, Tree-of-Life structure, Fibonacci growth, Helix crown.<|MERGE_RESOLUTION|>--- conflicted
+++ resolved
@@ -3,15 +3,13 @@
 Static HTML + Canvas renderer that honors the Cosmic-Helix spec with layered geometry and sensory-calming choices. Everything runs offline: double-clicking `index.html` is enough.
 
 ## Files
-<<<<<<< HEAD
 - `index.html` - entry point with a 1440x900 canvas, palette loader, and ND-safe status copy.
 - `js/helix-renderer.mjs` - pure ES module that draws the Vesica field, Tree-of-Life scaffold, Fibonacci curve, and static double-helix lattice in that order.
 - `data/palette.json` - editable palette file. Remove it to test the inline fallback notice; the renderer stays safe.
-=======
+
 - `index.html` - entry point with a 1440x900 canvas, calm status line, and local palette loading that first tries `fetch` then falls back to a built-in palette.
 - `js/helix-renderer.mjs` - pure ES module that draws the Vesica lattice, Tree-of-Life scaffold, Fibonacci curve, and static double-helix lattice.
 - `data/palette.json` - editable ND-safe palette. If missing or blocked, the renderer falls back to an embedded palette and paints a gentle inline notice.
->>>>>>> 1f2df526
 
 ## Rendered Layers
 1. **Vesica field** - Seven by nine circle lattice using constants 7 and 9 for grounding repetition.
